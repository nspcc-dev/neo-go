--- conflicted
+++ resolved
@@ -36,25 +36,23 @@
 }
 
 // New will return a new leveldb instance
-func New(path string) *LDB {
-<<<<<<< HEAD
+func New(path string) (*LDB, error) {
 	dbPath := DbDir + path
 	db, err := leveldb.OpenFile(dbPath, nil)
-=======
-	db, err := leveldb.OpenFile(path, nil)
 	if err != nil {
-		return nil
+		return nil, err
 	}
->>>>>>> 9a1ef386
-
 	if _, corrupted := err.(*errors.ErrCorrupted); corrupted {
 		db, err = leveldb.RecoverFile(path, nil)
+		if err != nil {
+			return nil, err
+		}
 	}
 
 	return &LDB{
 		db,
 		dbPath,
-	}
+	}, nil
 }
 
 // Has implements the database interface
@@ -88,7 +86,6 @@
 // Close implements the database interface
 func (l *LDB) Close() error {
 	return l.db.Close()
-<<<<<<< HEAD
 }
 
 // Prefix implements the database interface
@@ -114,83 +111,4 @@
 	iter.Release()
 	err := iter.Error()
 	return results, err
-}
-
-// AddHeader adds a header into the database
-func (l *LDB) AddHeader(header *payload.BlockBase) error {
-
-	table := NewTable(l, HEADER)
-
-	byt, err := header.Bytes()
-	if err != nil {
-		fmt.Println("Could not Get bytes from decoded BlockBase")
-		return nil
-	}
-
-	fmt.Println("Adding Header, This should be batched!!!!")
-
-	// This is the main mapping
-	//Key: HEADER+BLOCKHASH Value: contents of blockhash
-	key := header.Hash.Bytes()
-	err = table.Put(key, byt)
-	if err != nil {
-		fmt.Println("Error trying to add the original mapping into the DB for Header. Mapping is [Header]+[Hash]")
-		return err
-	}
-
-	// This is the secondary mapping
-	// Key: HEADER + BLOCKHEIGHT Value: blockhash
-
-	bh := uint32ToBytes(header.Index)
-	key = []byte(bh)
-	err = table.Put(key, header.Hash.Bytes())
-	if err != nil {
-		return err
-	}
-	// This is the third mapping
-	// WARNING: This assumes that headers are adding in order.
-	return table.Put(LATESTHEADER, header.Hash.Bytes())
-}
-
-// AddTransactions adds a set of transactions into the database
-func (l *LDB) AddTransactions(blockhash util.Uint256, txs []transaction.Transactioner) error {
-
-	// SHOULD BE DONE IN BATCH!!!!
-	for i, tx := range txs {
-		buf := new(bytes.Buffer)
-		fmt.Println(tx.ID())
-		tx.Encode(buf)
-		txByt := buf.Bytes()
-		txhash, err := tx.ID()
-		if err != nil {
-			fmt.Println("Error adding transaction with bytes", txByt)
-			return err
-		}
-		// This is the original mapping
-		// Key: [TX] + TXHASH
-		key := append(TX, txhash.Bytes()...)
-		l.Put(key, txByt)
-
-		// This is the index
-		// Key: [TX] + BLOCKHASH + I <- i is the incrementer from the for loop
-		//Value : TXHASH
-		key = append(TX, blockhash.Bytes()...)
-		key = append(key, uint32ToBytes(uint32(i))...)
-
-		err = l.Put(key, txhash.Bytes())
-		if err != nil {
-			fmt.Println("Error could not add tx index into db")
-			return err
-		}
-	}
-	return nil
-}
-
-// BigEndian
-func uint32ToBytes(h uint32) []byte {
-	a := make([]byte, 4)
-	binary.BigEndian.PutUint32(a, h)
-	return a
-=======
->>>>>>> 9a1ef386
 }