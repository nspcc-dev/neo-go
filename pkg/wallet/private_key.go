package wallet

import (
	"bytes"
	"crypto/ecdsa"
	"crypto/elliptic"
	"crypto/rand"
	"crypto/sha256"
	"crypto/x509"
	"encoding/hex"
	"errors"
	"fmt"
	"io"
	"math/big"

	"github.com/CityOfZion/neo-go/pkg/crypto"
	"github.com/anthdm/rfc6979"
	"golang.org/x/crypto/ripemd160"
)

// PrivateKey represents a NEO private key.
type PrivateKey struct {
	b []byte
}

func NewPrivateKey() (*PrivateKey, error) {
	c := crypto.NewEllipticCurve()
	b := make([]byte, c.N.BitLen()/8+8)
	if _, err := io.ReadFull(rand.Reader, b); err != nil {
		return nil, err
	}

	d := new(big.Int).SetBytes(b)
	d.Mod(d, new(big.Int).Sub(c.N, big.NewInt(1)))
	d.Add(d, big.NewInt(1))

	p := &PrivateKey{b: d.Bytes()}
	return p, nil
}

// NewPrivateKeyFromHex returns a PrivateKey created from the
// given hex string.
func NewPrivateKeyFromHex(str string) (*PrivateKey, error) {
	b, err := hex.DecodeString(str)
	if err != nil {
		return nil, err
	}
	return NewPrivateKeyFromBytes(b)
}

// NewPrivateKeyFromBytes returns a NEO PrivateKey from the given byte slice.
func NewPrivateKeyFromBytes(b []byte) (*PrivateKey, error) {
	if len(b) != 32 {
		return nil, fmt.Errorf(
			"invalid byte length: expected %d bytes got %d", 32, len(b),
		)
	}
	return &PrivateKey{b}, nil
}

<<<<<<< HEAD
// NewPrivateKeyFromRawBytes returns a NEO PrivateKey from the protobuf serialized x509 private key.
=======
// NewPrivateKeyFromRawBytes returns a NEO PrivateKey from the ASN.1 serialized keys.
>>>>>>> fa1da2cb
func NewPrivateKeyFromRawBytes(b []byte) (*PrivateKey, error) {
	privkey, err := x509.ParseECPrivateKey(b)
	if err != nil {
		return nil, err
	}
<<<<<<< HEAD
	pkw, err := NewPrivateKeyFromBytes(privkey.D.Bytes())
	if err != nil {
		return nil, err
	}
	return pkw, nil
=======
	return NewPrivateKeyFromBytes(privkey.D.Bytes())
>>>>>>> fa1da2cb
}

// PublicKey derives the public key from the private key.
func (p *PrivateKey) PublicKey() ([]byte, error) {
	var (
		c = crypto.NewEllipticCurve()
		q = new(big.Int).SetBytes(p.b)
	)

	point := c.ScalarBaseMult(q)
	if !c.IsOnCurve(point) {
		return nil, errors.New("failed to derive public key using elliptic curve")
	}

	bx := point.X.Bytes()
	padded := append(
		bytes.Repeat(
			[]byte{0x00},
			32-len(bx),
		),
		bx...,
	)

	prefix := []byte{0x03}
	if point.Y.Bit(0) == 0 {
		prefix = []byte{0x02}
	}
	b := append(prefix, padded...)

	return b, nil
}

// NewPrivateKeyFromWIF returns a NEO PrivateKey from the given
// WIF (wallet import format).
func NewPrivateKeyFromWIF(wif string) (*PrivateKey, error) {
	w, err := WIFDecode(wif, WIFVersion)
	if err != nil {
		return nil, err
	}
	return w.PrivateKey, nil
}

// WIF returns the (wallet import format) of the PrivateKey.
// Good documentation about this process can be found here:
// https://en.bitcoin.it/wiki/Wallet_import_format
func (p *PrivateKey) WIF() (string, error) {
	return WIFEncode(p.b, WIFVersion, true)
}

// Address derives the public NEO address that is coupled with the private key, and
// returns it as a string.
func (p *PrivateKey) Address() (string, error) {
	b, err := p.Signature()
	if err != nil {
		return "", err
	}
	b = append([]byte{0x17}, b...)

	sha := sha256.New()
	sha.Write(b)
	hash := sha.Sum(nil)

	sha.Reset()
	sha.Write(hash)
	hash = sha.Sum(nil)

	b = append(b, hash[0:4]...)

	address := crypto.Base58Encode(b)

	return address, nil
}

// Signature creates the signature using the private key.
func (p *PrivateKey) Signature() ([]byte, error) {
	b, err := p.PublicKey()
	if err != nil {
		return nil, err
	}

	b = append([]byte{0x21}, b...)
	b = append(b, 0xAC)

	sha := sha256.New()
	sha.Write(b)
	hash := sha.Sum(nil)

	ripemd := ripemd160.New()
	ripemd.Reset()
	ripemd.Write(hash)
	hash = ripemd.Sum(nil)

	return hash, nil
}

// Sign signs arbitrary length data using the private key.
func (p *PrivateKey) Sign(data []byte) ([]byte, error) {
	var (
		privateKey = p.ecdsa()
		digest     = sha256.Sum256(data)
	)

	r, s, err := rfc6979.SignECDSA(privateKey, digest[:], sha256.New)
	if err != nil {
		return nil, err
	}

	params := privateKey.Curve.Params()
	curveOrderByteSize := params.P.BitLen() / 8
	rBytes, sBytes := r.Bytes(), s.Bytes()
	signature := make([]byte, curveOrderByteSize*2)
	copy(signature[curveOrderByteSize-len(rBytes):], rBytes)
	copy(signature[curveOrderByteSize*2-len(sBytes):], sBytes)

	return signature, nil
}

// ecsda converts the key to a usable ecsda.PrivateKey for signing data.
func (p *PrivateKey) ecdsa() *ecdsa.PrivateKey {
	priv := new(ecdsa.PrivateKey)
	priv.PublicKey.Curve = elliptic.P256()
	priv.D = new(big.Int).SetBytes(p.b)
	priv.PublicKey.X, priv.PublicKey.Y = priv.PublicKey.Curve.ScalarBaseMult(p.b)
	return priv
}

// String implements the stringer interface.
func (p *PrivateKey) String() string {
	return hex.EncodeToString(p.b)
}

// Bytes returns the underlying bytes of the PrivateKey.
func (p *PrivateKey) Bytes() []byte {
	return p.b
}<|MERGE_RESOLUTION|>--- conflicted
+++ resolved
@@ -58,25 +58,13 @@
 	return &PrivateKey{b}, nil
 }
 
-<<<<<<< HEAD
-// NewPrivateKeyFromRawBytes returns a NEO PrivateKey from the protobuf serialized x509 private key.
-=======
 // NewPrivateKeyFromRawBytes returns a NEO PrivateKey from the ASN.1 serialized keys.
->>>>>>> fa1da2cb
 func NewPrivateKeyFromRawBytes(b []byte) (*PrivateKey, error) {
 	privkey, err := x509.ParseECPrivateKey(b)
 	if err != nil {
 		return nil, err
 	}
-<<<<<<< HEAD
-	pkw, err := NewPrivateKeyFromBytes(privkey.D.Bytes())
-	if err != nil {
-		return nil, err
-	}
-	return pkw, nil
-=======
 	return NewPrivateKeyFromBytes(privkey.D.Bytes())
->>>>>>> fa1da2cb
 }
 
 // PublicKey derives the public key from the private key.
