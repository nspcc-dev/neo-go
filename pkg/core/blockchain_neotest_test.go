package core_test

import (
	"encoding/binary"
	"errors"
	"fmt"
	"math/big"
	"path/filepath"
	"strings"
	"testing"
	"time"

	"github.com/nspcc-dev/neo-go/internal/basicchain"
	"github.com/nspcc-dev/neo-go/internal/contracts"
	"github.com/nspcc-dev/neo-go/internal/random"
	"github.com/nspcc-dev/neo-go/pkg/compiler"
	"github.com/nspcc-dev/neo-go/pkg/config"
	"github.com/nspcc-dev/neo-go/pkg/config/netmode"
	"github.com/nspcc-dev/neo-go/pkg/core"
	"github.com/nspcc-dev/neo-go/pkg/core/block"
	"github.com/nspcc-dev/neo-go/pkg/core/dao"
	"github.com/nspcc-dev/neo-go/pkg/core/fee"
	"github.com/nspcc-dev/neo-go/pkg/core/interop/interopnames"
	"github.com/nspcc-dev/neo-go/pkg/core/mempool"
	"github.com/nspcc-dev/neo-go/pkg/core/native"
	"github.com/nspcc-dev/neo-go/pkg/core/native/nativenames"
	"github.com/nspcc-dev/neo-go/pkg/core/native/nativeprices"
	"github.com/nspcc-dev/neo-go/pkg/core/native/noderoles"
	"github.com/nspcc-dev/neo-go/pkg/core/state"
	"github.com/nspcc-dev/neo-go/pkg/core/storage"
	"github.com/nspcc-dev/neo-go/pkg/core/storage/dbconfig"
	"github.com/nspcc-dev/neo-go/pkg/core/transaction"
	"github.com/nspcc-dev/neo-go/pkg/crypto/hash"
	"github.com/nspcc-dev/neo-go/pkg/crypto/keys"
	"github.com/nspcc-dev/neo-go/pkg/encoding/address"
	"github.com/nspcc-dev/neo-go/pkg/io"
	"github.com/nspcc-dev/neo-go/pkg/neotest"
	"github.com/nspcc-dev/neo-go/pkg/neotest/chain"
	"github.com/nspcc-dev/neo-go/pkg/smartcontract"
	"github.com/nspcc-dev/neo-go/pkg/smartcontract/trigger"
	"github.com/nspcc-dev/neo-go/pkg/util"
	"github.com/nspcc-dev/neo-go/pkg/vm/emit"
	"github.com/nspcc-dev/neo-go/pkg/vm/opcode"
	"github.com/nspcc-dev/neo-go/pkg/vm/stackitem"
	"github.com/nspcc-dev/neo-go/pkg/vm/vmstate"
	"github.com/nspcc-dev/neo-go/pkg/wallet"
	"github.com/stretchr/testify/assert"
	"github.com/stretchr/testify/require"
)

func newLevelDBForTestingWithPath(t testing.TB, dbPath string) (storage.Store, string) {
	if dbPath == "" {
		dbPath = t.TempDir()
	}
	dbOptions := dbconfig.LevelDBOptions{
		DataDirectoryPath: dbPath,
	}
	newLevelStore, err := storage.NewLevelDBStore(dbOptions)
	require.Nil(t, err, "NewLevelDBStore error")
	return newLevelStore, dbPath
}

func TestBlockchain_StartFromExistingDB(t *testing.T) {
	ps, path := newLevelDBForTestingWithPath(t, "")
	customConfig := func(c *config.Blockchain) {
		c.StateRootInHeader = true // Need for P2PStateExchangeExtensions check.
		c.P2PSigExtensions = true  // Need for basic chain initializer.
	}
	bc, validators, committee, err := chain.NewMultiWithCustomConfigAndStoreNoCheck(t, customConfig, ps)
	require.NoError(t, err)
	go bc.Run()
	e := neotest.NewExecutor(t, bc, validators, committee)
	basicchain.Init(t, "../../", e)
	require.True(t, bc.BlockHeight() > 5, "ensure that basic chain is correctly initialised")

	// Information for further tests.
	h := bc.BlockHeight()
	cryptoLibHash, err := bc.GetNativeContractScriptHash(nativenames.CryptoLib)
	require.NoError(t, err)
	cryptoLibState := bc.GetContractState(cryptoLibHash)
	require.NotNil(t, cryptoLibState)
	var (
		managementID             = -1
		managementContractPrefix = 8
	)

	bc.Close() // Ensure persist is done and persistent store is properly closed.

	newPS := func(t *testing.T) storage.Store {
		ps, _ = newLevelDBForTestingWithPath(t, path)
		t.Cleanup(func() { require.NoError(t, ps.Close()) })
		return ps
	}
	t.Run("mismatch storage version", func(t *testing.T) {
		ps = newPS(t)
		cache := storage.NewMemCachedStore(ps) // Extra wrapper to avoid good DB corruption.
		d := dao.NewSimple(cache, bc.GetConfig().StateRootInHeader, bc.GetConfig().P2PStateExchangeExtensions)
		d.PutVersion(dao.Version{
			Value: "0.0.0",
		})
		_, err := d.Persist() // Persist to `cache` wrapper.
		require.NoError(t, err)
		_, _, _, err = chain.NewMultiWithCustomConfigAndStoreNoCheck(t, customConfig, cache)
		require.Error(t, err)
		require.True(t, strings.Contains(err.Error(), "storage version mismatch"), err)
	})
	t.Run("mismatch StateRootInHeader", func(t *testing.T) {
		ps = newPS(t)
		_, _, _, err := chain.NewMultiWithCustomConfigAndStoreNoCheck(t, func(c *config.Blockchain) {
			customConfig(c)
			c.StateRootInHeader = false
		}, ps)
		require.Error(t, err)
		require.True(t, strings.Contains(err.Error(), "StateRootInHeader setting mismatch"), err)
	})
	t.Run("mismatch P2PSigExtensions", func(t *testing.T) {
		ps = newPS(t)
		_, _, _, err := chain.NewMultiWithCustomConfigAndStoreNoCheck(t, func(c *config.Blockchain) {
			customConfig(c)
			c.P2PSigExtensions = false
		}, ps)
		require.Error(t, err)
		require.True(t, strings.Contains(err.Error(), "P2PSigExtensions setting mismatch"), err)
	})
	t.Run("mismatch P2PStateExchangeExtensions", func(t *testing.T) {
		ps = newPS(t)
		_, _, _, err := chain.NewMultiWithCustomConfigAndStoreNoCheck(t, func(c *config.Blockchain) {
			customConfig(c)
			c.StateRootInHeader = true
			c.P2PStateExchangeExtensions = true
		}, ps)
		require.Error(t, err)
		require.True(t, strings.Contains(err.Error(), "P2PStateExchangeExtensions setting mismatch"), err)
	})
	t.Run("mismatch KeepOnlyLatestState", func(t *testing.T) {
		ps = newPS(t)
		_, _, _, err := chain.NewMultiWithCustomConfigAndStoreNoCheck(t, func(c *config.Blockchain) {
			customConfig(c)
			c.Ledger.KeepOnlyLatestState = true
		}, ps)
		require.Error(t, err)
		require.True(t, strings.Contains(err.Error(), "KeepOnlyLatestState setting mismatch"), err)
	})
	t.Run("Magic mismatch", func(t *testing.T) {
		ps = newPS(t)
		_, _, _, err := chain.NewMultiWithCustomConfigAndStoreNoCheck(t, func(c *config.Blockchain) {
			customConfig(c)
			c.Magic = 100500
		}, ps)
		require.Error(t, err)
		require.True(t, strings.Contains(err.Error(), "protocol configuration Magic mismatch"), err)
	})
	t.Run("corrupted headers", func(t *testing.T) {
		ps = newPS(t)

		// Corrupt headers hashes batch.
		cache := storage.NewMemCachedStore(ps) // Extra wrapper to avoid good DB corruption.
		// Make the chain think we're at 2000+ which will trigger page 0 read.
		buf := io.NewBufBinWriter()
		buf.WriteBytes(util.Uint256{}.BytesLE())
		buf.WriteU32LE(2000)
		cache.Put([]byte{byte(storage.SYSCurrentHeader)}, buf.Bytes())

		_, _, _, err := chain.NewMultiWithCustomConfigAndStoreNoCheck(t, customConfig, cache)
		require.Error(t, err)
		require.True(t, strings.Contains(err.Error(), "failed to retrieve header hash page"), err)
	})
	t.Run("corrupted current header height", func(t *testing.T) {
		ps = newPS(t)

		// Remove current header.
		cache := storage.NewMemCachedStore(ps) // Extra wrapper to avoid good DB corruption.
		cache.Delete([]byte{byte(storage.SYSCurrentHeader)})

		_, _, _, err := chain.NewMultiWithCustomConfigAndStoreNoCheck(t, customConfig, cache)
		require.Error(t, err)
		require.True(t, strings.Contains(err.Error(), "failed to retrieve current header"), err)
	})
	t.Run("missing last batch of 2000 headers and missing last header", func(t *testing.T) {
		ps = newPS(t)

		// Remove latest headers hashes batch and current header.
		cache := storage.NewMemCachedStore(ps) // Extra wrapper to avoid good DB corruption.
		cache.Delete([]byte{byte(storage.IXHeaderHashList)})
		currHeaderInfo, err := cache.Get([]byte{byte(storage.SYSCurrentHeader)})
		require.NoError(t, err)
		currHeaderHash, err := util.Uint256DecodeBytesLE(currHeaderInfo[:32])
		require.NoError(t, err)
		cache.Delete(append([]byte{byte(storage.DataExecutable)}, currHeaderHash.BytesBE()...))

		_, _, _, err = chain.NewMultiWithCustomConfigAndStoreNoCheck(t, customConfig, cache)
		require.Error(t, err)
		require.True(t, strings.Contains(err.Error(), "could not get header"), err)
	})
	t.Run("missing last block", func(t *testing.T) {
		ps = newPS(t)

		// Remove current block from storage.
		cache := storage.NewMemCachedStore(ps) // Extra wrapper to avoid good DB corruption.
		cache.Delete([]byte{byte(storage.SYSCurrentBlock)})

		_, _, _, err := chain.NewMultiWithCustomConfigAndStoreNoCheck(t, customConfig, cache)
		require.Error(t, err)
		require.True(t, strings.Contains(err.Error(), "failed to retrieve current block height"), err)
	})
	t.Run("missing last stateroot", func(t *testing.T) {
		ps = newPS(t)

		// Remove latest stateroot from storage.
		cache := storage.NewMemCachedStore(ps) // Extra wrapper to avoid good DB corruption.
		key := make([]byte, 5)
		key[0] = byte(storage.DataMPTAux)
		binary.BigEndian.PutUint32(key[1:], h)
		cache.Delete(key)

		_, _, _, err := chain.NewMultiWithCustomConfigAndStoreNoCheck(t, customConfig, cache)
		require.Error(t, err)
		require.True(t, strings.Contains(err.Error(), "can't init MPT at height"), err)
	})
	/* See #2801
	t.Run("failed native Management initialisation", func(t *testing.T) {
		ps = newPS(t)

		// Corrupt serialised CryptoLib state.
		cache := storage.NewMemCachedStore(ps) // Extra wrapper to avoid good DB corruption.
		key := make([]byte, 1+4+1+20)
		key[0] = byte(storage.STStorage)
		binary.LittleEndian.PutUint32(key[1:], uint32(managementID))
		key[5] = byte(managementContractPrefix)
		copy(key[6:], cryptoLibHash.BytesBE())
		cache.Put(key, []byte{1, 2, 3})

		_, _, _, err := chain.NewMultiWithCustomConfigAndStoreNoCheck(t, customConfig, cache)
		require.Error(t, err)
		require.True(t, strings.Contains(err.Error(), "can't init cache for Management native contract"), err)
	})
	*/
	t.Run("invalid native contract deactivation", func(t *testing.T) {
		ps = newPS(t)
		_, _, _, err := chain.NewMultiWithCustomConfigAndStoreNoCheck(t, func(c *config.Blockchain) {
			customConfig(c)
			c.NativeUpdateHistories = map[string][]uint32{
				nativenames.Policy:      {0},
				nativenames.Neo:         {0},
				nativenames.Gas:         {0},
				nativenames.Designation: {0},
				nativenames.StdLib:      {0},
				nativenames.Management:  {0},
				nativenames.Oracle:      {0},
				nativenames.Ledger:      {0},
				nativenames.Notary:      {0},
				nativenames.CryptoLib:   {h + 10},
			}
		}, ps)
		require.Error(t, err)
		require.True(t, strings.Contains(err.Error(), fmt.Sprintf("native contract %s is already stored, but marked as inactive for height %d in config", nativenames.CryptoLib, h)), err)
	})
	t.Run("invalid native contract activation", func(t *testing.T) {
		ps = newPS(t)

		// Remove CryptoLib from storage.
		cache := storage.NewMemCachedStore(ps) // Extra wrapper to avoid good DB corruption.
		key := make([]byte, 1+4+1+20)
		key[0] = byte(storage.STStorage)
		binary.LittleEndian.PutUint32(key[1:], uint32(managementID))
		key[5] = byte(managementContractPrefix)
		copy(key[6:], cryptoLibHash.BytesBE())
		cache.Delete(key)

		_, _, _, err := chain.NewMultiWithCustomConfigAndStoreNoCheck(t, customConfig, cache)
		require.Error(t, err)
		require.True(t, strings.Contains(err.Error(), fmt.Sprintf("native contract %s is not stored, but should be active at height %d according to config", nativenames.CryptoLib, h)), err)
	})
	t.Run("stored and autogenerated native contract's states mismatch", func(t *testing.T) {
		ps = newPS(t)

		// Change stored CryptoLib state.
		cache := storage.NewMemCachedStore(ps) // Extra wrapper to avoid good DB corruption.
		key := make([]byte, 1+4+1+20)
		key[0] = byte(storage.STStorage)
		binary.LittleEndian.PutUint32(key[1:], uint32(managementID))
		key[5] = byte(managementContractPrefix)
		copy(key[6:], cryptoLibHash.BytesBE())
		cs := *cryptoLibState
		cs.ID = -123
		csBytes, err := stackitem.SerializeConvertible(&cs)
		require.NoError(t, err)
		cache.Put(key, csBytes)

		_, _, _, err = chain.NewMultiWithCustomConfigAndStoreNoCheck(t, customConfig, cache)
		require.Error(t, err)
		require.True(t, strings.Contains(err.Error(), fmt.Sprintf("native %s: version mismatch (stored contract state differs from autogenerated one)", nativenames.CryptoLib)), err)
	})

	t.Run("good", func(t *testing.T) {
		ps = newPS(t)
		_, _, _, err := chain.NewMultiWithCustomConfigAndStoreNoCheck(t, customConfig, ps)
		require.NoError(t, err)
	})
}

// This test enables Notary native contract at non-zero height and checks that no
// Notary cache initialization is performed before that height on node restart.
func TestBlockchain_InitializeNativeCacheWrtNativeActivations(t *testing.T) {
	const notaryEnabledHeight = 3
	ps, path := newLevelDBForTestingWithPath(t, "")
	customConfig := func(c *config.Blockchain) {
		c.P2PSigExtensions = true
		c.NativeUpdateHistories = make(map[string][]uint32)
		for _, n := range []string{
			nativenames.Neo,
			nativenames.Gas,
			nativenames.Designation,
			nativenames.Management,
			nativenames.CryptoLib,
			nativenames.Ledger,
			nativenames.Management,
			nativenames.Oracle,
			nativenames.Policy,
			nativenames.StdLib,
			nativenames.Notary,
		} {
			if n == nativenames.Notary {
				c.NativeUpdateHistories[n] = []uint32{notaryEnabledHeight}
			} else {
				c.NativeUpdateHistories[n] = []uint32{0}
			}
		}
	}
	bc, validators, committee, err := chain.NewMultiWithCustomConfigAndStoreNoCheck(t, customConfig, ps)
	require.NoError(t, err)
	go bc.Run()
	e := neotest.NewExecutor(t, bc, validators, committee)
	e.AddNewBlock(t)
	bc.Close() // Ensure persist is done and persistent store is properly closed.

	ps, _ = newLevelDBForTestingWithPath(t, path)

	// If NativeActivations are not taken into account during native cache initialization,
	// bs.init() will panic on Notary cache initialization as it's not deployed yet.
	require.NotPanics(t, func() {
		bc, _, _, err = chain.NewMultiWithCustomConfigAndStoreNoCheck(t, customConfig, ps)
		require.NoError(t, err)
	})
	go bc.Run()
	defer bc.Close()
	e = neotest.NewExecutor(t, bc, validators, committee)
	h := e.Chain.BlockHeight()

	// Notary isn't initialized yet, so accessing Notary cache should return error.
	_, err = e.Chain.GetMaxNotValidBeforeDelta()
	require.Error(t, err)

	// Ensure Notary will be properly initialized and accessing Notary cache works
	// as expected.
	for i := 0; i < notaryEnabledHeight; i++ {
		require.NotPanics(t, func() {
			e.AddNewBlock(t)
		}, h+uint32(i)+1)
	}
	_, err = e.Chain.GetMaxNotValidBeforeDelta()
	require.NoError(t, err)
}

func TestBlockchain_AddHeaders(t *testing.T) {
	bc, acc := chain.NewSingleWithCustomConfig(t, func(c *config.Blockchain) {
		c.StateRootInHeader = true
	})
	e := neotest.NewExecutor(t, bc, acc, acc)

	newHeader := func(t *testing.T, index uint32, prevHash util.Uint256, timestamp uint64) *block.Header {
		b := e.NewUnsignedBlock(t)
		b.Index = index
		b.PrevHash = prevHash
		b.PrevStateRoot = util.Uint256{}
		b.Timestamp = timestamp
		e.SignBlock(b)
		return &b.Header
	}
	b1 := e.NewUnsignedBlock(t)
	h1 := &e.SignBlock(b1).Header
	h2 := newHeader(t, h1.Index+1, h1.Hash(), h1.Timestamp+1)
	h3 := newHeader(t, h2.Index+1, h2.Hash(), h2.Timestamp+1)

	require.NoError(t, bc.AddHeaders())
	require.NoError(t, bc.AddHeaders(h1, h2))
	require.NoError(t, bc.AddHeaders(h2, h3))

	assert.Equal(t, h3.Index, bc.HeaderHeight())
	assert.Equal(t, uint32(0), bc.BlockHeight())
	assert.Equal(t, h3.Hash(), bc.CurrentHeaderHash())

	// Add them again, they should not be added.
	require.NoError(t, bc.AddHeaders(h3, h2, h1))

	assert.Equal(t, h3.Index, bc.HeaderHeight())
	assert.Equal(t, uint32(0), bc.BlockHeight())
	assert.Equal(t, h3.Hash(), bc.CurrentHeaderHash())

	h4Bad := newHeader(t, h3.Index+1, h3.Hash().Reverse(), h3.Timestamp+1)
	h5Bad := newHeader(t, h4Bad.Index+1, h4Bad.Hash(), h4Bad.Timestamp+1)

	assert.Error(t, bc.AddHeaders(h4Bad, h5Bad))
	assert.Equal(t, h3.Index, bc.HeaderHeight())
	assert.Equal(t, uint32(0), bc.BlockHeight())
	assert.Equal(t, h3.Hash(), bc.CurrentHeaderHash())

	h4Bad2 := newHeader(t, h3.Index+1, h3.Hash().Reverse(), h3.Timestamp+1)
	h4Bad2.Script.InvocationScript = []byte{}
	assert.Error(t, bc.AddHeaders(h4Bad2))
	assert.Equal(t, h3.Index, bc.HeaderHeight())
	assert.Equal(t, uint32(0), bc.BlockHeight())
	assert.Equal(t, h3.Hash(), bc.CurrentHeaderHash())
}

func TestBlockchain_AddBlockStateRoot(t *testing.T) {
	bc, acc := chain.NewSingleWithCustomConfig(t, func(c *config.Blockchain) {
		c.StateRootInHeader = true
	})
	e := neotest.NewExecutor(t, bc, acc, acc)

	sr, err := bc.GetStateModule().GetStateRoot(bc.BlockHeight())
	require.NoError(t, err)

	b := e.NewUnsignedBlock(t)
	b.StateRootEnabled = false
	b.PrevStateRoot = util.Uint256{}
	e.SignBlock(b)
	err = bc.AddBlock(b)
	require.ErrorIs(t, err, core.ErrHdrStateRootSetting)

	u := sr.Root
	u[0] ^= 0xFF
	b = e.NewUnsignedBlock(t)
	b.PrevStateRoot = u
	e.SignBlock(b)
	err = bc.AddBlock(b)
	require.ErrorIs(t, err, core.ErrHdrInvalidStateRoot)

	b = e.NewUnsignedBlock(t)
	e.SignBlock(b)
	require.NoError(t, bc.AddBlock(b))
}

func TestBlockchain_AddHeadersStateRoot(t *testing.T) {
	bc, acc := chain.NewSingleWithCustomConfig(t, func(c *config.Blockchain) {
		c.StateRootInHeader = true
	})
	e := neotest.NewExecutor(t, bc, acc, acc)

	b := e.NewUnsignedBlock(t)
	e.SignBlock(b)
	h1 := b.Header
	r := bc.GetStateModule().CurrentLocalStateRoot()

	// invalid stateroot
	h1.PrevStateRoot[0] ^= 0xFF
	require.ErrorIs(t, bc.AddHeaders(&h1), core.ErrHdrInvalidStateRoot)

	// valid stateroot
	h1.PrevStateRoot = r
	require.NoError(t, bc.AddHeaders(&h1))

	// unable to verify stateroot (stateroot is computed for block #0 only => can
	// verify stateroot of header #1 only) => just store the header
	b = e.NewUnsignedBlock(t)
	b.PrevHash = h1.Hash()
	b.Timestamp = h1.Timestamp + 1
	b.PrevStateRoot = util.Uint256{}
	b.Index = h1.Index + 1
	e.SignBlock(b)
	require.NoError(t, bc.AddHeaders(&b.Header))
}

func TestBlockchain_AddBadBlock(t *testing.T) {
	check := func(t *testing.T, b *block.Block, cfg func(c *config.Blockchain)) {
		bc, _ := chain.NewSingleWithCustomConfig(t, cfg)
		err := bc.AddBlock(b)
		if cfg == nil {
			require.Error(t, err)
		} else {
			require.NoError(t, err)
		}
	}
	bc, acc := chain.NewSingle(t)
	e := neotest.NewExecutor(t, bc, acc, acc)
	neoHash := e.NativeHash(t, nativenames.Neo)

	tx := e.NewUnsignedTx(t, neoHash, "transfer", acc.ScriptHash(), util.Uint160{1, 2, 3}, 1, nil)
	tx.ValidUntilBlock = 0 // Intentionally make the transaction invalid.
	e.SignTx(t, tx, -1, acc)
	b := e.NewUnsignedBlock(t, tx)
	e.SignBlock(b)
	check(t, b, nil)
	check(t, b, func(c *config.Blockchain) {
		c.SkipBlockVerification = true
	})

	b = e.NewUnsignedBlock(t)
	b.PrevHash = util.Uint256{} // Intentionally make block invalid.
	e.SignBlock(b)
	check(t, b, nil)
	check(t, b, func(c *config.Blockchain) {
		c.SkipBlockVerification = true
	})

	tx = e.NewUnsignedTx(t, neoHash, "transfer", acc.ScriptHash(), util.Uint160{1, 2, 3}, 1, nil) // Check the good tx.
	e.SignTx(t, tx, -1, acc)
	b = e.NewUnsignedBlock(t, tx)
	e.SignBlock(b)
	check(t, b, func(c *config.Blockchain) {
		c.VerifyTransactions = true
		c.SkipBlockVerification = false
	})
}

func TestBlockchain_GetHeader(t *testing.T) {
	bc, acc := chain.NewSingle(t)
	e := neotest.NewExecutor(t, bc, acc, acc)

	block := e.AddNewBlock(t)
	hash := block.Hash()
	header, err := bc.GetHeader(hash)
	require.NoError(t, err)
	assert.Equal(t, &block.Header, header)

	b2 := e.NewUnsignedBlock(t)
	_, err = bc.GetHeader(b2.Hash())
	assert.Error(t, err)
}

func TestBlockchain_GetBlock(t *testing.T) {
	bc, acc := chain.NewSingle(t)
	e := neotest.NewExecutor(t, bc, acc, acc)
	blocks := e.GenerateNewBlocks(t, 10)
	neoValidatorInvoker := e.ValidatorInvoker(e.NativeHash(t, nativenames.Neo))

	for i := 0; i < len(blocks); i++ {
		block, err := bc.GetBlock(blocks[i].Hash())
		require.NoErrorf(t, err, "can't get block %d: %s", i, err)
		assert.Equal(t, blocks[i].Index, block.Index)
		assert.Equal(t, blocks[i].Hash(), block.Hash())
	}

	t.Run("store only header", func(t *testing.T) {
		t.Run("non-empty block", func(t *testing.T) {
			tx := neoValidatorInvoker.PrepareInvoke(t, "transfer", acc.ScriptHash(), util.Uint160{1, 2, 3}, 1, nil)
			b := e.NewUnsignedBlock(t, tx)
			e.SignBlock(b)
			require.NoError(t, bc.AddHeaders(&b.Header))

			_, err := bc.GetBlock(b.Hash())
			require.Error(t, err)

			_, err = bc.GetHeader(b.Hash())
			require.NoError(t, err)

			require.NoError(t, bc.AddBlock(b))

			_, err = bc.GetBlock(b.Hash())
			require.NoError(t, err)
		})
		t.Run("empty block", func(t *testing.T) {
			b := e.NewUnsignedBlock(t)
			e.SignBlock(b)

			require.NoError(t, bc.AddHeaders(&b.Header))

			_, err := bc.GetBlock(b.Hash())
			require.NoError(t, err)
		})
	})
}

func TestBlockchain_VerifyHashAgainstScript(t *testing.T) {
	bc, acc := chain.NewSingle(t)
	e := neotest.NewExecutor(t, bc, acc, acc)

	cs, csInvalid := contracts.GetTestContractState(t, pathToInternalContracts, 0, 1, acc.ScriptHash())
	c1 := &neotest.Contract{
		Hash:     cs.Hash,
		NEF:      &cs.NEF,
		Manifest: &cs.Manifest,
	}
	c2 := &neotest.Contract{
		Hash:     csInvalid.Hash,
		NEF:      &csInvalid.NEF,
		Manifest: &csInvalid.Manifest,
	}
	e.DeployContract(t, c1, nil)
	e.DeployContract(t, c2, nil)

	gas := bc.GetMaxVerificationGAS()
	t.Run("Contract", func(t *testing.T) {
		t.Run("Missing", func(t *testing.T) {
			newH := cs.Hash
			newH[0] = ^newH[0]
			w := &transaction.Witness{InvocationScript: []byte{byte(opcode.PUSH4)}}
			_, err := bc.VerifyWitness(newH, nil, w, gas)
			require.ErrorIs(t, err, core.ErrUnknownVerificationContract)
		})
		t.Run("Invalid", func(t *testing.T) {
			w := &transaction.Witness{InvocationScript: []byte{byte(opcode.PUSH4)}}
			_, err := bc.VerifyWitness(csInvalid.Hash, nil, w, gas)
			require.ErrorIs(t, err, core.ErrInvalidVerificationContract)
		})
		t.Run("ValidSignature", func(t *testing.T) {
			w := &transaction.Witness{InvocationScript: []byte{byte(opcode.PUSH4)}}
			_, err := bc.VerifyWitness(cs.Hash, nil, w, gas)
			require.NoError(t, err)
		})
		t.Run("InvalidSignature", func(t *testing.T) {
			w := &transaction.Witness{InvocationScript: []byte{byte(opcode.PUSH3)}}
			_, err := bc.VerifyWitness(cs.Hash, nil, w, gas)
			require.ErrorIs(t, err, core.ErrVerificationFailed)
		})
	})
	t.Run("NotEnoughGas", func(t *testing.T) {
		verif := []byte{byte(opcode.PUSH1)}
		w := &transaction.Witness{
			InvocationScript:   []byte{byte(opcode.NOP)},
			VerificationScript: verif,
		}
		_, err := bc.VerifyWitness(hash.Hash160(verif), nil, w, 1)
		require.ErrorIs(t, err, core.ErrVerificationFailed)
	})
	t.Run("NoResult", func(t *testing.T) {
		verif := []byte{byte(opcode.DROP)}
		w := &transaction.Witness{
			InvocationScript:   []byte{byte(opcode.PUSH1)},
			VerificationScript: verif,
		}
		_, err := bc.VerifyWitness(hash.Hash160(verif), nil, w, gas)
		require.ErrorIs(t, err, core.ErrVerificationFailed)
	})
	t.Run("BadResult", func(t *testing.T) {
		verif := make([]byte, keys.SignatureLen+2)
		verif[0] = byte(opcode.PUSHDATA1)
		verif[1] = keys.SignatureLen
		w := &transaction.Witness{
			InvocationScript:   []byte{byte(opcode.NOP)},
			VerificationScript: verif,
		}
		_, err := bc.VerifyWitness(hash.Hash160(verif), nil, w, gas)
		require.ErrorIs(t, err, core.ErrVerificationFailed)
	})
	t.Run("TooManyResults", func(t *testing.T) {
		verif := []byte{byte(opcode.NOP)}
		w := &transaction.Witness{
			InvocationScript:   []byte{byte(opcode.PUSH1), byte(opcode.PUSH1)},
			VerificationScript: verif,
		}
		_, err := bc.VerifyWitness(hash.Hash160(verif), nil, w, gas)
		require.ErrorIs(t, err, core.ErrVerificationFailed)
	})
}

func TestBlockchain_IsTxStillRelevant(t *testing.T) {
	bc, acc := chain.NewSingleWithCustomConfig(t, func(c *config.Blockchain) {
		c.P2PSigExtensions = true
	})
	e := neotest.NewExecutor(t, bc, acc, acc)

	mp := bc.GetMemPool()

	t.Run("small ValidUntilBlock", func(t *testing.T) {
		tx := e.PrepareInvocation(t, []byte{byte(opcode.PUSH1)}, []neotest.Signer{acc}, bc.BlockHeight()+1)

		require.True(t, bc.IsTxStillRelevant(tx, nil, false))
		e.AddNewBlock(t)
		require.False(t, bc.IsTxStillRelevant(tx, nil, false))
	})

	t.Run("tx is already persisted", func(t *testing.T) {
		tx := e.PrepareInvocation(t, []byte{byte(opcode.PUSH1)}, []neotest.Signer{acc}, bc.BlockHeight()+2)

		require.True(t, bc.IsTxStillRelevant(tx, nil, false))
		e.AddNewBlock(t, tx)
		require.False(t, bc.IsTxStillRelevant(tx, nil, false))
	})

	t.Run("tx with Conflicts attribute", func(t *testing.T) {
		tx1 := e.PrepareInvocation(t, []byte{byte(opcode.PUSH1)}, []neotest.Signer{acc}, bc.BlockHeight()+5)

		tx2 := transaction.New([]byte{byte(opcode.PUSH1)}, 0)
		tx2.Nonce = neotest.Nonce()
		tx2.ValidUntilBlock = e.Chain.BlockHeight() + 5
		tx2.Attributes = []transaction.Attribute{{
			Type:  transaction.ConflictsT,
			Value: &transaction.Conflicts{Hash: tx1.Hash()},
		}}
		e.SignTx(t, tx2, -1, acc)

		require.True(t, bc.IsTxStillRelevant(tx1, mp, false))
		require.NoError(t, bc.PoolTx(tx2))
		require.False(t, bc.IsTxStillRelevant(tx1, mp, false))
	})
	t.Run("NotValidBefore", func(t *testing.T) {
		tx3 := transaction.New([]byte{byte(opcode.PUSH1)}, 0)
		tx3.Nonce = neotest.Nonce()
		tx3.Attributes = []transaction.Attribute{{
			Type:  transaction.NotValidBeforeT,
			Value: &transaction.NotValidBefore{Height: bc.BlockHeight() + 1},
		}}
		tx3.ValidUntilBlock = bc.BlockHeight() + 2
		e.SignTx(t, tx3, -1, acc)

		require.False(t, bc.IsTxStillRelevant(tx3, nil, false))
		e.AddNewBlock(t)
		require.True(t, bc.IsTxStillRelevant(tx3, nil, false))
	})
	t.Run("contract witness check fails", func(t *testing.T) {
		src := fmt.Sprintf(`package verify
		import (
			"github.com/nspcc-dev/neo-go/pkg/interop/contract"
			"github.com/nspcc-dev/neo-go/pkg/interop/lib/address"
		)
		func Verify() bool {
			addr := address.ToHash160("`+address.Uint160ToString(e.NativeHash(t, nativenames.Ledger))+`")
			currentHeight := contract.Call(addr, "currentIndex", contract.ReadStates)
			return currentHeight.(int) < %d
		}`, bc.BlockHeight()+2) // deploy + next block
		c := neotest.CompileSource(t, acc.ScriptHash(), strings.NewReader(src), &compiler.Options{
			Name: "verification_contract",
		})
		e.DeployContract(t, c, nil)

		tx := transaction.New([]byte{byte(opcode.PUSH1)}, 0)
		tx.Nonce = neotest.Nonce()
		tx.ValidUntilBlock = bc.BlockHeight() + 2
		tx.Signers = []transaction.Signer{
			{
				Account: c.Hash,
				Scopes:  transaction.None,
			},
		}
		tx.NetworkFee += 10_000_000
		tx.Scripts = []transaction.Witness{{}}

		require.True(t, bc.IsTxStillRelevant(tx, mp, false))
		e.AddNewBlock(t)
		require.False(t, bc.IsTxStillRelevant(tx, mp, false))
	})
}

func TestBlockchain_MemPoolRemoval(t *testing.T) {
	const added = 16
	const notAdded = 32
	bc, acc := chain.NewSingle(t)
	e := neotest.NewExecutor(t, bc, acc, acc)

	addedTxes := make([]*transaction.Transaction, added)
	notAddedTxes := make([]*transaction.Transaction, notAdded)
	for i := range addedTxes {
		addedTxes[i] = e.PrepareInvocation(t, []byte{byte(opcode.PUSH1)}, []neotest.Signer{acc}, 100)
		require.NoError(t, bc.PoolTx(addedTxes[i]))
	}
	for i := range notAddedTxes {
		notAddedTxes[i] = e.PrepareInvocation(t, []byte{byte(opcode.PUSH1)}, []neotest.Signer{acc}, 100)
		require.NoError(t, bc.PoolTx(notAddedTxes[i]))
	}
	mempool := bc.GetMemPool()
	e.AddNewBlock(t, addedTxes...)
	for _, tx := range addedTxes {
		require.False(t, mempool.ContainsKey(tx.Hash()))
	}
	for _, tx := range notAddedTxes {
		require.True(t, mempool.ContainsKey(tx.Hash()))
	}
}

func TestBlockchain_HasBlock(t *testing.T) {
	bc, acc := chain.NewSingle(t)
	e := neotest.NewExecutor(t, bc, acc, acc)

	blocks := e.GenerateNewBlocks(t, 10)

	for i := 0; i < len(blocks); i++ {
		assert.True(t, bc.HasBlock(blocks[i].Hash()))
	}
	newBlock := e.NewUnsignedBlock(t)
	assert.False(t, bc.HasBlock(newBlock.Hash()))
}

func TestBlockchain_GetTransaction(t *testing.T) {
	bc, acc := chain.NewSingle(t)
	e := neotest.NewExecutor(t, bc, acc, acc)

	tx1 := e.PrepareInvocation(t, []byte{byte(opcode.PUSH1)}, []neotest.Signer{acc})
	e.AddNewBlock(t, tx1)

	tx2 := e.PrepareInvocation(t, []byte{byte(opcode.PUSH2)}, []neotest.Signer{acc})
	tx2Size := io.GetVarSize(tx2)
	b := e.AddNewBlock(t, tx2)

	tx, height, err := bc.GetTransaction(tx2.Hash())
	require.Nil(t, err)
	assert.Equal(t, b.Index, height)
	assert.Equal(t, tx2Size, tx.Size())
	assert.Equal(t, b.Transactions[0], tx)
}

func TestBlockchain_GetClaimable(t *testing.T) {
	bc, acc := chain.NewSingle(t)

	t.Run("first generation period", func(t *testing.T) {
		amount, err := bc.CalculateClaimable(acc.ScriptHash(), 1)
		require.NoError(t, err)
		require.EqualValues(t, big.NewInt(5*native.GASFactor/10), amount)
	})
}

func TestBlockchain_Close(t *testing.T) {
	st := storage.NewMemoryStore()
	bc, acc := chain.NewSingleWithCustomConfigAndStore(t, nil, st, false)
	e := neotest.NewExecutor(t, bc, acc, acc)
	go bc.Run()
	e.GenerateNewBlocks(t, 10)
	bc.Close()
	// It's a hack, but we use internal knowledge of MemoryStore
	// implementation which makes it completely unusable (up to panicing)
	// after Close().
	require.Panics(t, func() {
		_ = st.PutChangeSet(map[string][]byte{"0": {1}}, nil)
	})
}

func TestBlockchain_Subscriptions(t *testing.T) {
	// We use buffering here as a substitute for reader goroutines, events
	// get queued up and we read them one by one here.
	const chBufSize = 16
	blockCh := make(chan *block.Block, chBufSize)
	txCh := make(chan *transaction.Transaction, chBufSize)
	notificationCh := make(chan *state.ContainedNotificationEvent, chBufSize)
	executionCh := make(chan *state.AppExecResult, chBufSize)

	bc, acc := chain.NewSingle(t)
	e := neotest.NewExecutor(t, bc, acc, acc)
	nativeGASHash := e.NativeHash(t, nativenames.Gas)
	bc.SubscribeForBlocks(blockCh)
	bc.SubscribeForTransactions(txCh)
	bc.SubscribeForNotifications(notificationCh)
	bc.SubscribeForExecutions(executionCh)

	assert.Empty(t, notificationCh)
	assert.Empty(t, executionCh)
	assert.Empty(t, blockCh)
	assert.Empty(t, txCh)

	generatedB := e.AddNewBlock(t)
	require.Eventually(t, func() bool { return len(blockCh) != 0 }, time.Second, 10*time.Millisecond)
	assert.Len(t, notificationCh, 1) // validator bounty
	assert.Len(t, executionCh, 2)
	assert.Empty(t, txCh)

	b := <-blockCh
	assert.Equal(t, generatedB, b)
	assert.Empty(t, blockCh)

	aer := <-executionCh
	assert.Equal(t, b.Hash(), aer.Container)
	aer = <-executionCh
	assert.Equal(t, b.Hash(), aer.Container)

	notif := <-notificationCh
	require.Equal(t, bc.UtilityTokenHash(), notif.ScriptHash)

	script := io.NewBufBinWriter()
	emit.Bytes(script.BinWriter, []byte("yay!"))
	emit.Syscall(script.BinWriter, interopnames.SystemRuntimeNotify)
	require.NoError(t, script.Err)
	txGood1 := e.PrepareInvocation(t, script.Bytes(), []neotest.Signer{acc})

	// Reset() reuses the script buffer and we need to keep scripts.
	script = io.NewBufBinWriter()
	emit.Bytes(script.BinWriter, []byte("nay!"))
	emit.Syscall(script.BinWriter, interopnames.SystemRuntimeNotify)
	emit.Opcodes(script.BinWriter, opcode.THROW)
	require.NoError(t, script.Err)
	txBad := e.PrepareInvocation(t, script.Bytes(), []neotest.Signer{acc})

	script = io.NewBufBinWriter()
	emit.Bytes(script.BinWriter, []byte("yay! yay! yay!"))
	emit.Syscall(script.BinWriter, interopnames.SystemRuntimeNotify)
	require.NoError(t, script.Err)
	txGood2 := e.PrepareInvocation(t, script.Bytes(), []neotest.Signer{acc})

	invBlock := e.AddNewBlock(t, txGood1, txBad, txGood2)

	require.Eventually(t, func() bool {
		return len(blockCh) != 0 && len(txCh) != 0 &&
			len(notificationCh) != 0 && len(executionCh) != 0
	}, time.Second, 10*time.Millisecond)

	b = <-blockCh
	require.Equal(t, invBlock, b)
	assert.Empty(t, blockCh)

	exec := <-executionCh
	require.Equal(t, b.Hash(), exec.Container)
	require.Equal(t, exec.VMState, vmstate.Halt)

	// 3 burn events for every tx and 1 mint for primary node
	require.True(t, len(notificationCh) >= 4)
	for i := 0; i < 4; i++ {
		notif := <-notificationCh
		require.Equal(t, nativeGASHash, notif.ScriptHash)
	}

	// Follow in-block transaction order.
	for _, txExpected := range invBlock.Transactions {
		tx := <-txCh
		require.Equal(t, txExpected, tx)
		exec := <-executionCh
		require.Equal(t, tx.Hash(), exec.Container)
		if exec.VMState == vmstate.Halt {
			notif := <-notificationCh
			require.Equal(t, hash.Hash160(tx.Script), notif.ScriptHash)
		}
	}
	assert.Empty(t, txCh)
	assert.Len(t, notificationCh, 1)
	assert.Len(t, executionCh, 1)

	notif = <-notificationCh
	require.Equal(t, bc.UtilityTokenHash(), notif.ScriptHash)

	exec = <-executionCh
	require.Equal(t, b.Hash(), exec.Container)
	require.Equal(t, exec.VMState, vmstate.Halt)

	bc.UnsubscribeFromBlocks(blockCh)
	bc.UnsubscribeFromTransactions(txCh)
	bc.UnsubscribeFromNotifications(notificationCh)
	bc.UnsubscribeFromExecutions(executionCh)

	// Ensure that new blocks are processed correctly after unsubscription.
	e.GenerateNewBlocks(t, 2*chBufSize)
}

func TestBlockchain_RemoveUntraceable(t *testing.T) {
	neoCommitteeKey := []byte{0xfb, 0xff, 0xff, 0xff, 0x0e}
	check := func(t *testing.T, bc *core.Blockchain, tHash, bHash, sHash util.Uint256, errorExpected bool) {
		_, _, err := bc.GetTransaction(tHash)
		if errorExpected {
			require.Error(t, err)
		} else {
			require.NoError(t, err)
		}
		_, err = bc.GetAppExecResults(tHash, trigger.Application)
		if errorExpected {
			require.Error(t, err)
		} else {
			require.NoError(t, err)
		}
		_, err = bc.GetBlock(bHash)
		if errorExpected {
			require.Error(t, err)
		} else {
			require.NoError(t, err)
		}
		_, err = bc.GetHeader(bHash)
		require.NoError(t, err)
		if !sHash.Equals(util.Uint256{}) {
			sm := bc.GetStateModule()
			_, err = sm.GetState(sHash, neoCommitteeKey)
			if errorExpected {
				require.Error(t, err)
			} else {
				require.NoError(t, err)
			}
		}
	}
	t.Run("P2PStateExchangeExtensions off", func(t *testing.T) {
		bc, acc := chain.NewSingleWithCustomConfig(t, func(c *config.Blockchain) {
			c.MaxTraceableBlocks = 2
			c.Ledger.GarbageCollectionPeriod = 2
			c.Ledger.RemoveUntraceableBlocks = true
		})
		e := neotest.NewExecutor(t, bc, acc, acc)
		neoValidatorInvoker := e.ValidatorInvoker(e.NativeHash(t, nativenames.Neo))

		tx1Hash := neoValidatorInvoker.Invoke(t, true, "transfer", acc.ScriptHash(), util.Uint160{1, 2, 3}, 1, nil)
		tx1Height := bc.BlockHeight()
		b1 := e.TopBlock(t)
		sRoot, err := bc.GetStateModule().GetStateRoot(tx1Height)
		require.NoError(t, err)

		neoValidatorInvoker.Invoke(t, true, "transfer", acc.ScriptHash(), util.Uint160{1, 2, 3}, 1, nil)

		_, h1, err := bc.GetTransaction(tx1Hash)
		require.NoError(t, err)
		require.Equal(t, tx1Height, h1)

		check(t, bc, tx1Hash, b1.Hash(), sRoot.Root, false)
		e.GenerateNewBlocks(t, 4)

		sm := bc.GetStateModule()
		require.Eventually(t, func() bool {
			_, err = sm.GetState(sRoot.Root, neoCommitteeKey)
			return err != nil
		}, 2*bcPersistInterval, 10*time.Millisecond)
		check(t, bc, tx1Hash, b1.Hash(), sRoot.Root, true)
	})
	t.Run("P2PStateExchangeExtensions on", func(t *testing.T) {
		bc, acc := chain.NewSingleWithCustomConfig(t, func(c *config.Blockchain) {
			c.MaxTraceableBlocks = 2
			c.Ledger.GarbageCollectionPeriod = 2
			c.Ledger.RemoveUntraceableBlocks = true
			c.P2PStateExchangeExtensions = true
			c.StateSyncInterval = 2
			c.StateRootInHeader = true
		})
		e := neotest.NewExecutor(t, bc, acc, acc)
		neoValidatorInvoker := e.ValidatorInvoker(e.NativeHash(t, nativenames.Neo))

		tx1Hash := neoValidatorInvoker.Invoke(t, true, "transfer", acc.ScriptHash(), util.Uint160{1, 2, 3}, 1, nil)
		tx1Height := bc.BlockHeight()
		b1 := e.TopBlock(t)
		sRoot, err := bc.GetStateModule().GetStateRoot(tx1Height)
		require.NoError(t, err)

		tx2Hash := neoValidatorInvoker.Invoke(t, true, "transfer", acc.ScriptHash(), util.Uint160{1, 2, 3}, 1, nil)
		tx2Height := bc.BlockHeight()
		b2 := e.TopBlock(t)

		_, h1, err := bc.GetTransaction(tx1Hash)
		require.NoError(t, err)
		require.Equal(t, tx1Height, h1)

		e.GenerateNewBlocks(t, 3)

		check(t, bc, tx1Hash, b1.Hash(), sRoot.Root, false)
		check(t, bc, tx2Hash, b2.Hash(), sRoot.Root, false)

		e.AddNewBlock(t)

		check(t, bc, tx1Hash, b1.Hash(), util.Uint256{}, true)
		check(t, bc, tx2Hash, b2.Hash(), util.Uint256{}, false)
		_, h2, err := bc.GetTransaction(tx2Hash)
		require.NoError(t, err)
		require.Equal(t, tx2Height, h2)
	})
}

func TestBlockchain_InvalidNotification(t *testing.T) {
	bc, acc := chain.NewSingle(t)
	e := neotest.NewExecutor(t, bc, acc, acc)

	cs, _ := contracts.GetTestContractState(t, pathToInternalContracts, 0, 1, acc.ScriptHash())
	e.DeployContract(t, &neotest.Contract{
		Hash:     cs.Hash,
		NEF:      &cs.NEF,
		Manifest: &cs.Manifest,
	}, nil)

	cValidatorInvoker := e.ValidatorInvoker(cs.Hash)
	cValidatorInvoker.InvokeAndCheck(t, func(t testing.TB, stack []stackitem.Item) {
		require.Equal(t, 1, len(stack))
		require.Nil(t, stack[0])
	}, "invalidStack1")
	cValidatorInvoker.Invoke(t, stackitem.NewInterop(nil), "invalidStack2")
}

// Test that deletion of non-existent doesn't result in error in tx or block addition.
func TestBlockchain_MPTDeleteNoKey(t *testing.T) {
	bc, acc := chain.NewSingle(t)
	e := neotest.NewExecutor(t, bc, acc, acc)

	cs, _ := contracts.GetTestContractState(t, pathToInternalContracts, 0, 1, acc.ScriptHash())
	e.DeployContract(t, &neotest.Contract{
		Hash:     cs.Hash,
		NEF:      &cs.NEF,
		Manifest: &cs.Manifest,
	}, nil)

	cValidatorInvoker := e.ValidatorInvoker(cs.Hash)
	cValidatorInvoker.Invoke(t, stackitem.Null{}, "delValue", "non-existent-key")
}

// Test that UpdateHistory is added to ProtocolConfiguration for all native contracts
// for all default configurations. If UpdateHistory is not added to config, then
// native contract is disabled. It's easy to forget about config while adding new
// native contract.
func TestConfigNativeUpdateHistory(t *testing.T) {
	var prefixPath = filepath.Join("..", "..", "config")
	check := func(t *testing.T, cfgFileSuffix any) {
		cfgPath := filepath.Join(prefixPath, fmt.Sprintf("protocol.%s.yml", cfgFileSuffix))
		cfg, err := config.LoadFile(cfgPath)
		require.NoError(t, err, fmt.Errorf("failed to load %s", cfgPath))
		natives := native.NewContracts(cfg.ProtocolConfiguration)
		assert.Equal(t, len(natives.Contracts),
			len(cfg.ProtocolConfiguration.NativeUpdateHistories),
			fmt.Errorf("protocol configuration file %s: extra or missing NativeUpdateHistory in NativeActivations section", cfgPath))
		for _, c := range natives.Contracts {
			assert.NotNil(t, cfg.ProtocolConfiguration.NativeUpdateHistories[c.Metadata().Name],
				fmt.Errorf("protocol configuration file %s: configuration for %s native contract is missing in NativeActivations section; "+
					"edit the test if the contract should be disabled", cfgPath, c.Metadata().Name))
		}
	}
	testCases := []any{
		netmode.MainNet,
		netmode.PrivNet,
		netmode.TestNet,
		netmode.UnitTestNet,
		"privnet.docker.one",
		"privnet.docker.two",
		"privnet.docker.three",
		"privnet.docker.four",
		"privnet.docker.single",
		"unit_testnet.single",
	}
	for _, tc := range testCases {
		check(t, tc)
	}
}

func TestBlockchain_VerifyTx(t *testing.T) {
	bc, validator, committee := chain.NewMultiWithCustomConfig(t, func(c *config.Blockchain) {
		c.P2PSigExtensions = true
		c.ReservedAttributes = true
	})
	e := neotest.NewExecutor(t, bc, validator, committee)

	accs := make([]*wallet.Account, 5)
	for i := range accs {
		var err error
		accs[i], err = wallet.NewAccount()
		require.NoError(t, err)
	}

	notaryServiceFeePerKey := bc.GetNotaryServiceFeePerKey()

	oracleAcc := accs[2]
	oraclePubs := keys.PublicKeys{oracleAcc.PublicKey()}
	require.NoError(t, oracleAcc.ConvertMultisig(1, oraclePubs))

	neoHash := e.NativeHash(t, nativenames.Neo)
	gasHash := e.NativeHash(t, nativenames.Gas)
	policyHash := e.NativeHash(t, nativenames.Policy)
	designateHash := e.NativeHash(t, nativenames.Designation)
	notaryHash := e.NativeHash(t, nativenames.Notary)
	oracleHash := e.NativeHash(t, nativenames.Oracle)

	neoValidatorsInvoker := e.ValidatorInvoker(neoHash)
	gasValidatorsInvoker := e.ValidatorInvoker(gasHash)
	policySuperInvoker := e.NewInvoker(policyHash, validator, committee)
	designateSuperInvoker := e.NewInvoker(designateHash, validator, committee)
	neoOwner := validator.ScriptHash()

	neoAmount := int64(1_000_000)
	gasAmount := int64(1_000_000_000)
	txs := make([]*transaction.Transaction, 0, 2*len(accs)+2)
	for _, a := range accs {
		txs = append(txs, neoValidatorsInvoker.PrepareInvoke(t, "transfer", neoOwner, a.Contract.ScriptHash(), neoAmount, nil))
		txs = append(txs, gasValidatorsInvoker.PrepareInvoke(t, "transfer", neoOwner, a.Contract.ScriptHash(), gasAmount, nil))
	}
	txs = append(txs, neoValidatorsInvoker.PrepareInvoke(t, "transfer", neoOwner, committee.ScriptHash(), neoAmount, nil))
	txs = append(txs, gasValidatorsInvoker.PrepareInvoke(t, "transfer", neoOwner, committee.ScriptHash(), gasAmount, nil))
	e.AddNewBlock(t, txs...)
	for _, tx := range txs {
		e.CheckHalt(t, tx.Hash(), stackitem.NewBool(true))
	}
	policySuperInvoker.Invoke(t, true, "blockAccount", accs[1].PrivateKey().GetScriptHash().BytesBE())

	checkErr := func(t *testing.T, expectedErr error, tx *transaction.Transaction) {
		err := bc.VerifyTx(tx)
		require.ErrorIs(t, err, expectedErr)
	}

	testScript := []byte{byte(opcode.PUSH1)}
	newTestTx := func(t *testing.T, signer util.Uint160, script []byte) *transaction.Transaction {
		tx := transaction.New(script, 1_000_000)
		tx.Nonce = neotest.Nonce()
		tx.ValidUntilBlock = e.Chain.BlockHeight() + 5
		tx.Signers = []transaction.Signer{{
			Account: signer,
			Scopes:  transaction.CalledByEntry,
		}}
		tx.NetworkFee = int64(io.GetVarSize(tx)+200 /* witness */) * bc.FeePerByte()
		tx.NetworkFee += 1_000_000 // verification cost
		return tx
	}

	h := accs[0].PrivateKey().GetScriptHash()
	t.Run("Expired", func(t *testing.T) {
		tx := newTestTx(t, h, testScript)
		tx.ValidUntilBlock = 1
		require.NoError(t, accs[0].SignTx(netmode.UnitTestNet, tx))
		checkErr(t, core.ErrTxExpired, tx)
	})
	t.Run("BlockedAccount", func(t *testing.T) {
		tx := newTestTx(t, accs[1].PrivateKey().GetScriptHash(), testScript)
		require.NoError(t, accs[1].SignTx(netmode.UnitTestNet, tx))
		checkErr(t, core.ErrPolicy, tx)
	})
	t.Run("InsufficientGas", func(t *testing.T) {
		balance := bc.GetUtilityTokenBalance(h)
		tx := newTestTx(t, h, testScript)
		tx.SystemFee = balance.Int64() + 1
		require.NoError(t, accs[0].SignTx(netmode.UnitTestNet, tx))
		checkErr(t, core.ErrInsufficientFunds, tx)
	})
	t.Run("TooBigSystemFee", func(t *testing.T) {
		tx := newTestTx(t, h, testScript)
		tx.SystemFee = bc.GetConfig().MaxBlockSystemFee + 100500
		require.NoError(t, accs[0].SignTx(netmode.UnitTestNet, tx))
		checkErr(t, core.ErrPolicy, tx)
	})
	t.Run("TooBigTx", func(t *testing.T) {
		script := make([]byte, transaction.MaxTransactionSize)
		tx := newTestTx(t, h, script)
		require.NoError(t, accs[0].SignTx(netmode.UnitTestNet, tx))
		checkErr(t, core.ErrTxTooBig, tx)
	})
	t.Run("NetworkFee", func(t *testing.T) {
		t.Run("SmallNetworkFee", func(t *testing.T) {
			tx := newTestTx(t, h, testScript)
			tx.NetworkFee = 1
			require.NoError(t, accs[0].SignTx(netmode.UnitTestNet, tx))
			checkErr(t, core.ErrTxSmallNetworkFee, tx)
		})
		t.Run("AlmostEnoughNetworkFee", func(t *testing.T) {
			tx := newTestTx(t, h, testScript)
			verificationNetFee, calcultedScriptSize := fee.Calculate(bc.GetBaseExecFee(), accs[0].Contract.Script)
			expectedSize := io.GetVarSize(tx) + calcultedScriptSize
			calculatedNetFee := verificationNetFee + int64(expectedSize)*bc.FeePerByte()
			tx.NetworkFee = calculatedNetFee - 1
			require.NoError(t, accs[0].SignTx(netmode.UnitTestNet, tx))
			require.Equal(t, expectedSize, io.GetVarSize(tx))
			checkErr(t, core.ErrVerificationFailed, tx)
		})
		t.Run("EnoughNetworkFee", func(t *testing.T) {
			tx := newTestTx(t, h, testScript)
			verificationNetFee, calcultedScriptSize := fee.Calculate(bc.GetBaseExecFee(), accs[0].Contract.Script)
			expectedSize := io.GetVarSize(tx) + calcultedScriptSize
			calculatedNetFee := verificationNetFee + int64(expectedSize)*bc.FeePerByte()
			tx.NetworkFee = calculatedNetFee
			require.NoError(t, accs[0].SignTx(netmode.UnitTestNet, tx))
			require.Equal(t, expectedSize, io.GetVarSize(tx))
			require.NoError(t, bc.VerifyTx(tx))
		})
		t.Run("CalculateNetworkFee, signature script", func(t *testing.T) {
			tx := newTestTx(t, h, testScript)
			expectedSize := io.GetVarSize(tx)
			verificationNetFee, calculatedScriptSize := fee.Calculate(bc.GetBaseExecFee(), accs[0].Contract.Script)
			expectedSize += calculatedScriptSize
			expectedNetFee := verificationNetFee + int64(expectedSize)*bc.FeePerByte()
			tx.NetworkFee = expectedNetFee
			require.NoError(t, accs[0].SignTx(netmode.UnitTestNet, tx))
			actualSize := io.GetVarSize(tx)
			require.Equal(t, expectedSize, actualSize)
			gasConsumed, err := bc.VerifyWitness(h, tx, &tx.Scripts[0], -1)
			require.NoError(t, err)
			require.Equal(t, verificationNetFee, gasConsumed)
			require.Equal(t, expectedNetFee, bc.FeePerByte()*int64(actualSize)+gasConsumed)
		})
		t.Run("CalculateNetworkFee, multisignature script", func(t *testing.T) {
			multisigAcc := accs[4]
			pKeys := keys.PublicKeys{multisigAcc.PublicKey()}
			require.NoError(t, multisigAcc.ConvertMultisig(1, pKeys))
			multisigHash := hash.Hash160(multisigAcc.Contract.Script)
			tx := newTestTx(t, multisigHash, testScript)
			verificationNetFee, calculatedScriptSize := fee.Calculate(bc.GetBaseExecFee(), multisigAcc.Contract.Script)
			expectedSize := io.GetVarSize(tx) + calculatedScriptSize
			expectedNetFee := verificationNetFee + int64(expectedSize)*bc.FeePerByte()
			tx.NetworkFee = expectedNetFee
			require.NoError(t, multisigAcc.SignTx(netmode.UnitTestNet, tx))
			actualSize := io.GetVarSize(tx)
			require.Equal(t, expectedSize, actualSize)
			gasConsumed, err := bc.VerifyWitness(multisigHash, tx, &tx.Scripts[0], -1)
			require.NoError(t, err)
			require.Equal(t, verificationNetFee, gasConsumed)
			require.Equal(t, expectedNetFee, bc.FeePerByte()*int64(actualSize)+gasConsumed)
		})
	})
	t.Run("InvalidTxScript", func(t *testing.T) {
		tx := newTestTx(t, h, testScript)
		tx.Script = append(tx.Script, 0xff)
		require.NoError(t, accs[0].SignTx(netmode.UnitTestNet, tx))
		checkErr(t, core.ErrInvalidScript, tx)
	})
	t.Run("InvalidVerificationScript", func(t *testing.T) {
		tx := newTestTx(t, h, testScript)
		verif := []byte{byte(opcode.JMP), 3, 0xff, byte(opcode.PUSHT)}
		tx.Signers = append(tx.Signers, transaction.Signer{
			Account: hash.Hash160(verif),
			Scopes:  transaction.Global,
		})
		tx.NetworkFee += 1000000
		require.NoError(t, accs[0].SignTx(netmode.UnitTestNet, tx))
		tx.Scripts = append(tx.Scripts, transaction.Witness{
			InvocationScript:   []byte{},
			VerificationScript: verif,
		})
		checkErr(t, core.ErrInvalidVerification, tx)
	})
	t.Run("InvalidInvocationScript", func(t *testing.T) {
		tx := newTestTx(t, h, testScript)
		verif := []byte{byte(opcode.PUSHT)}
		tx.Signers = append(tx.Signers, transaction.Signer{
			Account: hash.Hash160(verif),
			Scopes:  transaction.Global,
		})
		tx.NetworkFee += 1000000
		require.NoError(t, accs[0].SignTx(netmode.UnitTestNet, tx))
		tx.Scripts = append(tx.Scripts, transaction.Witness{
			InvocationScript:   []byte{byte(opcode.JMP), 3, 0xff},
			VerificationScript: verif,
		})
		checkErr(t, core.ErrInvalidInvocation, tx)
	})
	t.Run("Conflict", func(t *testing.T) {
		balance := bc.GetUtilityTokenBalance(h).Int64()
		tx := newTestTx(t, h, testScript)
		tx.NetworkFee = balance / 2
		require.NoError(t, accs[0].SignTx(netmode.UnitTestNet, tx))
		require.NoError(t, bc.PoolTx(tx))

		tx2 := newTestTx(t, h, testScript)
		tx2.NetworkFee = balance / 2
		require.NoError(t, accs[0].SignTx(netmode.UnitTestNet, tx2))
		err := bc.PoolTx(tx2)
		require.ErrorIs(t, err, core.ErrMemPoolConflict)
	})
	t.Run("InvalidWitnessHash", func(t *testing.T) {
		tx := newTestTx(t, h, testScript)
		require.NoError(t, accs[0].SignTx(netmode.UnitTestNet, tx))
		tx.Scripts[0].VerificationScript = []byte{byte(opcode.PUSHT)}
		checkErr(t, core.ErrWitnessHashMismatch, tx)
	})
	t.Run("InvalidWitnessSignature", func(t *testing.T) {
		tx := newTestTx(t, h, testScript)
		require.NoError(t, accs[0].SignTx(netmode.UnitTestNet, tx))
		tx.Scripts[0].InvocationScript[10] = ^tx.Scripts[0].InvocationScript[10]
		checkErr(t, core.ErrVerificationFailed, tx)
	})
	t.Run("InsufficientNetworkFeeForSecondWitness", func(t *testing.T) {
		tx := newTestTx(t, h, testScript)
		tx.Signers = append(tx.Signers, transaction.Signer{
			Account: accs[3].PrivateKey().GetScriptHash(),
			Scopes:  transaction.Global,
		})
		require.NoError(t, accs[0].SignTx(netmode.UnitTestNet, tx))
		require.NoError(t, accs[3].SignTx(netmode.UnitTestNet, tx))
		checkErr(t, core.ErrVerificationFailed, tx)
	})
	t.Run("OldTX", func(t *testing.T) {
		tx := newTestTx(t, h, testScript)
		require.NoError(t, accs[0].SignTx(netmode.UnitTestNet, tx))
		e.AddNewBlock(t, tx)

		checkErr(t, core.ErrAlreadyExists, tx)
	})
	t.Run("MemPooledTX", func(t *testing.T) {
		tx := newTestTx(t, h, testScript)
		require.NoError(t, accs[0].SignTx(netmode.UnitTestNet, tx))
		require.NoError(t, bc.PoolTx(tx))

		err := bc.PoolTx(tx)
		require.ErrorIs(t, err, core.ErrAlreadyExists)
	})
	t.Run("MemPoolOOM", func(t *testing.T) {
		mp := mempool.New(1, 0, false, nil)
		tx1 := newTestTx(t, h, testScript)
		tx1.NetworkFee += 10000 // Give it more priority.
		require.NoError(t, accs[0].SignTx(netmode.UnitTestNet, tx1))
		require.NoError(t, bc.PoolTx(tx1, mp))

		tx2 := newTestTx(t, h, testScript)
		require.NoError(t, accs[0].SignTx(netmode.UnitTestNet, tx2))
		err := bc.PoolTx(tx2, mp)
		require.ErrorIs(t, err, core.ErrOOM)
	})
	t.Run("Attribute", func(t *testing.T) {
		t.Run("InvalidHighPriority", func(t *testing.T) {
			tx := newTestTx(t, h, testScript)
			tx.Attributes = append(tx.Attributes, transaction.Attribute{Type: transaction.HighPriority})
			require.NoError(t, accs[0].SignTx(netmode.UnitTestNet, tx))
			checkErr(t, core.ErrInvalidAttribute, tx)
		})
		t.Run("ValidHighPriority", func(t *testing.T) {
			tx := newTestTx(t, h, testScript)
			tx.Attributes = append(tx.Attributes, transaction.Attribute{Type: transaction.HighPriority})
			tx.NetworkFee += 4_000_000 // multisig check
			tx.Signers = []transaction.Signer{{
				Account: committee.ScriptHash(),
				Scopes:  transaction.None,
			}}
			rawScript := committee.Script()
			size := io.GetVarSize(tx)
			netFee, sizeDelta := fee.Calculate(bc.GetBaseExecFee(), rawScript)
			tx.NetworkFee += netFee
			tx.NetworkFee += int64(size+sizeDelta) * bc.FeePerByte()
			tx.Scripts = []transaction.Witness{{
				InvocationScript:   committee.SignHashable(uint32(netmode.UnitTestNet), tx),
				VerificationScript: rawScript,
			}}
			require.NoError(t, bc.VerifyTx(tx))
		})
		t.Run("Oracle", func(t *testing.T) {
			cs := contracts.GetOracleContractState(t, pathToInternalContracts, validator.ScriptHash(), 0)
			e.DeployContract(t, &neotest.Contract{
				Hash:     cs.Hash,
				NEF:      &cs.NEF,
				Manifest: &cs.Manifest,
			}, nil)
			cInvoker := e.ValidatorInvoker(cs.Hash)

			const gasForResponse int64 = 10_000_000
			cInvoker.Invoke(t, stackitem.Null{}, "requestURL", "https://get.1234", "", "handle", []byte{}, gasForResponse)

			oracleScript, err := smartcontract.CreateMajorityMultiSigRedeemScript(oraclePubs)
			require.NoError(t, err)
			oracleMultisigHash := hash.Hash160(oracleScript)

			respScript := native.CreateOracleResponseScript(oracleHash)

			// We need to create new transaction,
			// because hashes are cached after signing.
			getOracleTx := func(t *testing.T) *transaction.Transaction {
				tx := transaction.New(respScript, 1000_0000)
				tx.Nonce = neotest.Nonce()
				tx.ValidUntilBlock = bc.BlockHeight() + 1
				resp := &transaction.OracleResponse{
					ID:     0,
					Code:   transaction.Success,
					Result: []byte{1, 2, 3},
				}
				tx.Attributes = []transaction.Attribute{{
					Type:  transaction.OracleResponseT,
					Value: resp,
				}}
				tx.NetworkFee += 4_000_000 // multisig check
				tx.SystemFee = gasForResponse - tx.NetworkFee
				tx.Signers = []transaction.Signer{{
					Account: oracleMultisigHash,
					Scopes:  transaction.None,
				}}
				size := io.GetVarSize(tx)
				netFee, sizeDelta := fee.Calculate(bc.GetBaseExecFee(), oracleScript)
				tx.NetworkFee += netFee
				tx.NetworkFee += int64(size+sizeDelta) * bc.FeePerByte()
				return tx
			}

			t.Run("NoOracleNodes", func(t *testing.T) {
				tx := getOracleTx(t)
				require.NoError(t, oracleAcc.SignTx(netmode.UnitTestNet, tx))
				checkErr(t, core.ErrInvalidAttribute, tx)
			})

			keys := make([]any, 0, len(oraclePubs))
			for _, p := range oraclePubs {
				keys = append(keys, p.Bytes())
			}
			designateSuperInvoker.Invoke(t, stackitem.Null{}, "designateAsRole",
				int64(noderoles.Oracle), keys)

			t.Run("Valid", func(t *testing.T) {
				tx := getOracleTx(t)
				require.NoError(t, oracleAcc.SignTx(netmode.UnitTestNet, tx))
				require.NoError(t, bc.VerifyTx(tx))

				t.Run("NativeVerify", func(t *testing.T) {
					tx.Signers = append(tx.Signers, transaction.Signer{
						Account: oracleHash,
						Scopes:  transaction.None,
					})
					tx.Scripts = append(tx.Scripts, transaction.Witness{})
					t.Run("NonZeroVerification", func(t *testing.T) {
						w := io.NewBufBinWriter()
						emit.Opcodes(w.BinWriter, opcode.ABORT)
						emit.Bytes(w.BinWriter, util.Uint160{}.BytesBE())
						emit.Int(w.BinWriter, 0)
						emit.String(w.BinWriter, nativenames.Oracle)
						tx.Scripts[len(tx.Scripts)-1].VerificationScript = w.Bytes()
						err := bc.VerifyTx(tx)
						require.ErrorIs(t, err, core.ErrNativeContractWitness)
					})
					t.Run("Good", func(t *testing.T) {
						tx.Scripts[len(tx.Scripts)-1].VerificationScript = nil
						require.NoError(t, bc.VerifyTx(tx))
					})
				})
			})
			t.Run("InvalidRequestID", func(t *testing.T) {
				tx := getOracleTx(t)
				tx.Attributes[0].Value.(*transaction.OracleResponse).ID = 2
				require.NoError(t, oracleAcc.SignTx(netmode.UnitTestNet, tx))
				checkErr(t, core.ErrInvalidAttribute, tx)
			})
			t.Run("InvalidScope", func(t *testing.T) {
				tx := getOracleTx(t)
				tx.Signers[0].Scopes = transaction.Global
				require.NoError(t, oracleAcc.SignTx(netmode.UnitTestNet, tx))
				checkErr(t, core.ErrInvalidAttribute, tx)
			})
			t.Run("InvalidScript", func(t *testing.T) {
				tx := getOracleTx(t)
				tx.Script = append(tx.Script, byte(opcode.NOP))
				require.NoError(t, oracleAcc.SignTx(netmode.UnitTestNet, tx))
				checkErr(t, core.ErrInvalidAttribute, tx)
			})
			t.Run("InvalidSigner", func(t *testing.T) {
				tx := getOracleTx(t)
				tx.Signers[0].Account = accs[0].Contract.ScriptHash()
				require.NoError(t, accs[0].SignTx(netmode.UnitTestNet, tx))
				checkErr(t, core.ErrInvalidAttribute, tx)
			})
			t.Run("SmallFee", func(t *testing.T) {
				tx := getOracleTx(t)
				tx.SystemFee = 0
				require.NoError(t, oracleAcc.SignTx(netmode.UnitTestNet, tx))
				checkErr(t, core.ErrInvalidAttribute, tx)
			})
		})
		t.Run("NotValidBefore", func(t *testing.T) {
			getNVBTx := func(e *neotest.Executor, height uint32) *transaction.Transaction {
				tx := newTestTx(t, h, testScript)
				tx.Attributes = append(tx.Attributes, transaction.Attribute{Type: transaction.NotValidBeforeT, Value: &transaction.NotValidBefore{Height: height}})
				tx.NetworkFee += 4_000_000 // multisig check
				tx.Signers = []transaction.Signer{{
					Account: e.Validator.ScriptHash(),
					Scopes:  transaction.None,
				}}
				size := io.GetVarSize(tx)
				rawScript := e.Validator.Script()
				netFee, sizeDelta := fee.Calculate(e.Chain.GetBaseExecFee(), rawScript)
				tx.NetworkFee += netFee
				tx.NetworkFee += int64(size+sizeDelta) * e.Chain.FeePerByte()
				tx.Scripts = []transaction.Witness{{
					InvocationScript:   e.Validator.SignHashable(uint32(netmode.UnitTestNet), tx),
					VerificationScript: rawScript,
				}}
				return tx
			}
			t.Run("Disabled", func(t *testing.T) {
				bcBad, validatorBad, committeeBad := chain.NewMultiWithCustomConfig(t, func(c *config.Blockchain) {
					c.P2PSigExtensions = false
					c.ReservedAttributes = false
				})
				eBad := neotest.NewExecutor(t, bcBad, validatorBad, committeeBad)
				tx := getNVBTx(eBad, bcBad.BlockHeight())
				err := bcBad.VerifyTx(tx)
				require.Error(t, err)
				require.True(t, strings.Contains(err.Error(), "invalid attribute: NotValidBefore attribute was found, but P2PSigExtensions are disabled"))
			})
			t.Run("Enabled", func(t *testing.T) {
				t.Run("NotYetValid", func(t *testing.T) {
					tx := getNVBTx(e, bc.BlockHeight()+1)
					require.ErrorIs(t, bc.VerifyTx(tx), core.ErrInvalidAttribute)
				})
				t.Run("positive", func(t *testing.T) {
					tx := getNVBTx(e, bc.BlockHeight())
					require.NoError(t, bc.VerifyTx(tx))
				})
			})
		})
		t.Run("Reserved", func(t *testing.T) {
			getReservedTx := func(e *neotest.Executor, attrType transaction.AttrType) *transaction.Transaction {
				tx := newTestTx(t, h, testScript)
				tx.Attributes = append(tx.Attributes, transaction.Attribute{Type: attrType, Value: &transaction.Reserved{Value: []byte{1, 2, 3}}})
				tx.NetworkFee += 4_000_000 // multisig check
				tx.Signers = []transaction.Signer{{
					Account: e.Validator.ScriptHash(),
					Scopes:  transaction.None,
				}}
				rawScript := e.Validator.Script()
				size := io.GetVarSize(tx)
				netFee, sizeDelta := fee.Calculate(e.Chain.GetBaseExecFee(), rawScript)
				tx.NetworkFee += netFee
				tx.NetworkFee += int64(size+sizeDelta) * e.Chain.FeePerByte()
				tx.Scripts = []transaction.Witness{{
					InvocationScript:   e.Validator.SignHashable(uint32(netmode.UnitTestNet), tx),
					VerificationScript: rawScript,
				}}
				return tx
			}
			t.Run("Disabled", func(t *testing.T) {
				bcBad, validatorBad, committeeBad := chain.NewMultiWithCustomConfig(t, func(c *config.Blockchain) {
					c.P2PSigExtensions = false
					c.ReservedAttributes = false
				})
				eBad := neotest.NewExecutor(t, bcBad, validatorBad, committeeBad)
				tx := getReservedTx(eBad, transaction.ReservedLowerBound+3)
				err := bcBad.VerifyTx(tx)
				require.Error(t, err)
				require.True(t, strings.Contains(err.Error(), "invalid attribute: attribute of reserved type was found, but ReservedAttributes are disabled"))
			})
			t.Run("Enabled", func(t *testing.T) {
				tx := getReservedTx(e, transaction.ReservedLowerBound+3)
				require.NoError(t, bc.VerifyTx(tx))
			})
		})
		t.Run("Conflicts", func(t *testing.T) {
			getConflictsTx := func(e *neotest.Executor, hashes ...util.Uint256) *transaction.Transaction {
				tx := newTestTx(t, h, testScript)
				tx.Attributes = make([]transaction.Attribute, len(hashes))
				for i, h := range hashes {
					tx.Attributes[i] = transaction.Attribute{
						Type: transaction.ConflictsT,
						Value: &transaction.Conflicts{
							Hash: h,
						},
					}
				}
				tx.NetworkFee += 4_000_000 // multisig check
				tx.Signers = []transaction.Signer{{
					Account: e.Validator.ScriptHash(),
					Scopes:  transaction.None,
				}}
				rawScript := e.Validator.Script()
				size := io.GetVarSize(tx)
				netFee, sizeDelta := fee.Calculate(e.Chain.GetBaseExecFee(), rawScript)
				tx.NetworkFee += netFee
				tx.NetworkFee += int64(size+sizeDelta) * e.Chain.FeePerByte()
				tx.Scripts = []transaction.Witness{{
					InvocationScript:   e.Validator.SignHashable(uint32(netmode.UnitTestNet), tx),
					VerificationScript: rawScript,
				}}
				return tx
			}
			t.Run("disabled", func(t *testing.T) {
				bcBad, validatorBad, committeeBad := chain.NewMultiWithCustomConfig(t, func(c *config.Blockchain) {
					c.P2PSigExtensions = false
					c.ReservedAttributes = false
				})
				eBad := neotest.NewExecutor(t, bcBad, validatorBad, committeeBad)
				tx := getConflictsTx(eBad, util.Uint256{1, 2, 3})
				err := bcBad.VerifyTx(tx)
				require.Error(t, err)
				require.True(t, strings.Contains(err.Error(), "invalid attribute: Conflicts attribute was found, but P2PSigExtensions are disabled"))
			})
			t.Run("enabled", func(t *testing.T) {
				t.Run("dummy on-chain conflict", func(t *testing.T) {
					t.Run("on-chain conflict signed by malicious party", func(t *testing.T) {
						tx := newTestTx(t, h, testScript)
						require.NoError(t, accs[0].SignTx(netmode.UnitTestNet, tx))
						conflicting := transaction.New([]byte{byte(opcode.RET)}, 1000_0000)
						conflicting.ValidUntilBlock = bc.BlockHeight() + 1
						conflicting.Signers = []transaction.Signer{
							{
								Account: validator.ScriptHash(),
								Scopes:  transaction.CalledByEntry,
							},
						}
						conflicting.Attributes = []transaction.Attribute{
							{
								Type: transaction.ConflictsT,
								Value: &transaction.Conflicts{
									Hash: tx.Hash(),
								},
							},
						}
						conflicting.NetworkFee = 1000_0000
						require.NoError(t, validator.SignTx(netmode.UnitTestNet, conflicting))
						e.AddNewBlock(t, conflicting)
						// We expect `tx` to pass verification, because on-chained `conflicting` doesn't have
						// `tx`'s payer in the signers list, thus, `conflicting` should be considered as
						// malicious conflict.
						require.NoError(t, bc.VerifyTx(tx))
					})
					t.Run("multiple on-chain conflicts signed by malicious parties", func(t *testing.T) {
						m1 := e.NewAccount(t)
						m2 := e.NewAccount(t)
						m3 := e.NewAccount(t)
						good := e.NewAccount(t)

						// txGood doesn't conflict with anyone and signed by good signer.
						txGood := newTestTx(t, good.ScriptHash(), testScript)
						require.NoError(t, good.SignTx(netmode.UnitTestNet, txGood))

						// txM1 conflicts with txGood and signed by two malicious signers.
						txM1 := newTestTx(t, m1.ScriptHash(), testScript)
						txM1.Signers = append(txM1.Signers, transaction.Signer{Account: m2.ScriptHash()})
						txM1.Attributes = []transaction.Attribute{
							{
								Type: transaction.ConflictsT,
								Value: &transaction.Conflicts{
									Hash: txGood.Hash(),
								},
							},
						}
						txM1.NetworkFee = 1_000_0000
						require.NoError(t, m1.SignTx(netmode.UnitTestNet, txM1))
						require.NoError(t, m2.SignTx(netmode.UnitTestNet, txM1))
						e.AddNewBlock(t, txM1)

						// txM2 conflicts with txGood and signed by one malicious signer.
						txM2 := newTestTx(t, m3.ScriptHash(), testScript)
						txM2.Attributes = []transaction.Attribute{
							{
								Type: transaction.ConflictsT,
								Value: &transaction.Conflicts{
									Hash: txGood.Hash(),
								},
							},
						}
						txM2.NetworkFee = 1_000_0000
						require.NoError(t, m3.SignTx(netmode.UnitTestNet, txM2))
						e.AddNewBlock(t, txM2)

						// We expect `tx` to pass verification, because on-chained `conflicting` doesn't have
						// `tx`'s payer in the signers list, thus, `conflicting` should be considered as
						// malicious conflict.
						require.NoError(t, bc.VerifyTx(txGood))

						// After that txGood can be added to the chain normally.
						e.AddNewBlock(t, txGood)

						// And after that ErrAlreadyExist is expected on verification.
						require.ErrorIs(t, bc.VerifyTx(txGood), core.ErrAlreadyExists)
					})

					t.Run("multiple on-chain conflicts signed by [valid+malicious] parties", func(t *testing.T) {
						m1 := e.NewAccount(t)
						m2 := e.NewAccount(t)
						m3 := e.NewAccount(t)
						good := e.NewAccount(t)

						// txGood doesn't conflict with anyone and signed by good signer.
						txGood := newTestTx(t, good.ScriptHash(), testScript)
						require.NoError(t, good.SignTx(netmode.UnitTestNet, txGood))

						// txM1 conflicts with txGood and signed by one malicious and one good signers.
						txM1 := newTestTx(t, m1.ScriptHash(), testScript)
						txM1.Signers = append(txM1.Signers, transaction.Signer{Account: good.ScriptHash()})
						txM1.Attributes = []transaction.Attribute{
							{
								Type: transaction.ConflictsT,
								Value: &transaction.Conflicts{
									Hash: txGood.Hash(),
								},
							},
						}
						txM1.NetworkFee = 1_000_0000
						require.NoError(t, m1.SignTx(netmode.UnitTestNet, txM1))
						require.NoError(t, good.SignTx(netmode.UnitTestNet, txM1))
						e.AddNewBlock(t, txM1)

						// txM2 conflicts with txGood and signed by two malicious signers.
						txM2 := newTestTx(t, m2.ScriptHash(), testScript)
						txM2.Signers = append(txM2.Signers, transaction.Signer{Account: m3.ScriptHash()})
						txM2.Attributes = []transaction.Attribute{
							{
								Type: transaction.ConflictsT,
								Value: &transaction.Conflicts{
									Hash: txGood.Hash(),
								},
							},
						}
						txM2.NetworkFee = 1_000_0000
						require.NoError(t, m2.SignTx(netmode.UnitTestNet, txM2))
						require.NoError(t, m3.SignTx(netmode.UnitTestNet, txM2))
						e.AddNewBlock(t, txM2)

						// We expect `tx` to fail verification, because one of the on-chained `conflicting`
						// transactions has common signers with `tx`, thus, `conflicting` should be
						// considered as a valid conflict.
						require.ErrorIs(t, bc.VerifyTx(txGood), core.ErrHasConflicts)
					})

					t.Run("multiple on-chain conflicts signed by [malicious+valid] parties", func(t *testing.T) {
						m1 := e.NewAccount(t)
						m2 := e.NewAccount(t)
						m3 := e.NewAccount(t)
						good := e.NewAccount(t)

						// txGood doesn't conflict with anyone and signed by good signer.
						txGood := newTestTx(t, good.ScriptHash(), testScript)
						require.NoError(t, good.SignTx(netmode.UnitTestNet, txGood))

						// txM2 conflicts with txGood and signed by two malicious signers.
						txM2 := newTestTx(t, m2.ScriptHash(), testScript)
						txM2.Signers = append(txM2.Signers, transaction.Signer{Account: m3.ScriptHash()})
						txM2.Attributes = []transaction.Attribute{
							{
								Type: transaction.ConflictsT,
								Value: &transaction.Conflicts{
									Hash: txGood.Hash(),
								},
							},
						}
						txM2.NetworkFee = 1_000_0000
						require.NoError(t, m2.SignTx(netmode.UnitTestNet, txM2))
						require.NoError(t, m3.SignTx(netmode.UnitTestNet, txM2))
						e.AddNewBlock(t, txM2)

						// txM1 conflicts with txGood and signed by one malicious and one good signers.
						txM1 := newTestTx(t, m1.ScriptHash(), testScript)
						txM1.Signers = append(txM1.Signers, transaction.Signer{Account: good.ScriptHash()})
						txM1.Attributes = []transaction.Attribute{
							{
								Type: transaction.ConflictsT,
								Value: &transaction.Conflicts{
									Hash: txGood.Hash(),
								},
							},
						}
						txM1.NetworkFee = 1_000_0000
						require.NoError(t, m1.SignTx(netmode.UnitTestNet, txM1))
						require.NoError(t, good.SignTx(netmode.UnitTestNet, txM1))
						e.AddNewBlock(t, txM1)

						// We expect `tx` to fail verification, because one of the on-chained `conflicting`
						// transactions has common signers with `tx`, thus, `conflicting` should be
						// considered as a valid conflict.
						require.ErrorIs(t, bc.VerifyTx(txGood), core.ErrHasConflicts)
					})

					t.Run("multiple on-chain conflicts signed by [valid + malicious + valid] parties", func(t *testing.T) {
						m1 := e.NewAccount(t)
						m2 := e.NewAccount(t)
						m3 := e.NewAccount(t)
						good := e.NewAccount(t)

						// txGood doesn't conflict with anyone and signed by good signer.
						txGood := newTestTx(t, good.ScriptHash(), testScript)
						require.NoError(t, good.SignTx(netmode.UnitTestNet, txGood))

						// txM1 conflicts with txGood and signed by one malicious and one good signers.
						txM1 := newTestTx(t, m1.ScriptHash(), testScript)
						txM1.Signers = append(txM1.Signers, transaction.Signer{Account: good.ScriptHash()})
						txM1.Attributes = []transaction.Attribute{
							{
								Type: transaction.ConflictsT,
								Value: &transaction.Conflicts{
									Hash: txGood.Hash(),
								},
							},
						}
						txM1.NetworkFee = 1_000_0000
						require.NoError(t, m1.SignTx(netmode.UnitTestNet, txM1))
						require.NoError(t, good.SignTx(netmode.UnitTestNet, txM1))
						e.AddNewBlock(t, txM1)

						// txM2 conflicts with txGood and signed by two malicious signers.
						txM2 := newTestTx(t, m2.ScriptHash(), testScript)
						txM2.Signers = append(txM2.Signers, transaction.Signer{Account: m3.ScriptHash()})
						txM2.Attributes = []transaction.Attribute{
							{
								Type: transaction.ConflictsT,
								Value: &transaction.Conflicts{
									Hash: txGood.Hash(),
								},
							},
						}
						txM2.NetworkFee = 1_000_0000
						require.NoError(t, m2.SignTx(netmode.UnitTestNet, txM2))
						require.NoError(t, m3.SignTx(netmode.UnitTestNet, txM2))
						e.AddNewBlock(t, txM2)

						// txM3 conflicts with txGood and signed by one good and one malicious signers.
						txM3 := newTestTx(t, good.ScriptHash(), testScript)
						txM3.Signers = append(txM3.Signers, transaction.Signer{Account: m1.ScriptHash()})
						txM3.Attributes = []transaction.Attribute{
							{
								Type: transaction.ConflictsT,
								Value: &transaction.Conflicts{
									Hash: txGood.Hash(),
								},
							},
						}
						txM3.NetworkFee = 1_000_0000
						require.NoError(t, good.SignTx(netmode.UnitTestNet, txM3))
						require.NoError(t, m1.SignTx(netmode.UnitTestNet, txM3))
						e.AddNewBlock(t, txM3)

						// We expect `tx` to fail verification, because one of the on-chained `conflicting`
						// transactions has common signers with `tx`, thus, `conflicting` should be
						// considered as a valid conflict.
						require.ErrorIs(t, bc.VerifyTx(txGood), core.ErrHasConflicts)
					})

					t.Run("on-chain conflict signed by single valid sender", func(t *testing.T) {
						tx := newTestTx(t, h, testScript)
						tx.Signers = []transaction.Signer{{Account: validator.ScriptHash()}}
						require.NoError(t, validator.SignTx(netmode.UnitTestNet, tx))
						conflicting := transaction.New([]byte{byte(opcode.RET)}, 1000_0000)
						conflicting.ValidUntilBlock = bc.BlockHeight() + 1
						conflicting.Signers = []transaction.Signer{
							{
								Account: validator.ScriptHash(),
								Scopes:  transaction.CalledByEntry,
							},
						}
						conflicting.Attributes = []transaction.Attribute{
							{
								Type: transaction.ConflictsT,
								Value: &transaction.Conflicts{
									Hash: tx.Hash(),
								},
							},
						}
						conflicting.NetworkFee = 1000_0000
						require.NoError(t, validator.SignTx(netmode.UnitTestNet, conflicting))
						e.AddNewBlock(t, conflicting)
						// We expect `tx` to fail verification, because on-chained `conflicting` has
						// `tx`'s payer as a signer.
						require.ErrorIs(t, bc.VerifyTx(tx), core.ErrHasConflicts)
					})
				})
				t.Run("attribute on-chain conflict", func(t *testing.T) {
					tx := neoValidatorsInvoker.Invoke(t, stackitem.NewBool(true), "transfer", neoOwner, neoOwner, 1, nil)
					txConflict := getConflictsTx(e, tx)
					require.Error(t, bc.VerifyTx(txConflict))
				})
				t.Run("positive", func(t *testing.T) {
					tx := getConflictsTx(e, random.Uint256())
					require.NoError(t, bc.VerifyTx(tx))
				})
			})
		})
		t.Run("NotaryAssisted", func(t *testing.T) {
			notary, err := wallet.NewAccount()
			require.NoError(t, err)
			designateSuperInvoker.Invoke(t, stackitem.Null{}, "designateAsRole",
				int64(noderoles.P2PNotary), []any{notary.PublicKey().Bytes()})
			txSetNotary := transaction.New([]byte{byte(opcode.RET)}, 0)
			txSetNotary.Signers = []transaction.Signer{
				{
					Account: committee.ScriptHash(),
					Scopes:  transaction.Global,
				},
			}
			txSetNotary.Scripts = []transaction.Witness{{
				InvocationScript:   e.Committee.SignHashable(uint32(netmode.UnitTestNet), txSetNotary),
				VerificationScript: e.Committee.Script(),
			}}

			getNotaryAssistedTx := func(e *neotest.Executor, signaturesCount uint8, serviceFee int64) *transaction.Transaction {
				tx := newTestTx(t, h, testScript)
				tx.Attributes = append(tx.Attributes, transaction.Attribute{Type: transaction.NotaryAssistedT, Value: &transaction.NotaryAssisted{
					NKeys: signaturesCount,
				}})
				tx.NetworkFee += serviceFee // additional fee for NotaryAssisted attribute
				tx.NetworkFee += 4_000_000  // multisig check
				tx.Signers = []transaction.Signer{{
					Account: e.CommitteeHash,
					Scopes:  transaction.None,
				},
					{
						Account: notaryHash,
						Scopes:  transaction.None,
					},
				}
				rawScript := committee.Script()
				size := io.GetVarSize(tx)
				netFee, sizeDelta := fee.Calculate(e.Chain.GetBaseExecFee(), rawScript)
				tx.NetworkFee += netFee
				tx.NetworkFee += int64(size+sizeDelta) * e.Chain.FeePerByte()
				tx.Scripts = []transaction.Witness{
					{
						InvocationScript:   committee.SignHashable(uint32(netmode.UnitTestNet), tx),
						VerificationScript: rawScript,
					},
					{
						InvocationScript: append([]byte{byte(opcode.PUSHDATA1), keys.SignatureLen}, notary.PrivateKey().SignHashable(uint32(netmode.UnitTestNet), tx)...),
					},
				}
				return tx
			}
			t.Run("Disabled", func(t *testing.T) {
				bcBad, validatorBad, committeeBad := chain.NewMultiWithCustomConfig(t, func(c *config.Blockchain) {
					c.P2PSigExtensions = false
					c.ReservedAttributes = false
				})
				eBad := neotest.NewExecutor(t, bcBad, validatorBad, committeeBad)
				tx := transaction.New(testScript, 1_000_000)
				tx.Nonce = neotest.Nonce()
				tx.ValidUntilBlock = e.Chain.BlockHeight() + 5
				tx.Attributes = append(tx.Attributes, transaction.Attribute{Type: transaction.NotaryAssistedT, Value: &transaction.NotaryAssisted{NKeys: 0}})
				tx.NetworkFee = 1_0000_0000
				eBad.SignTx(t, tx, 1_0000_0000, eBad.Committee)
				err := bcBad.VerifyTx(tx)
				require.Error(t, err)
				require.True(t, strings.Contains(err.Error(), "invalid attribute: NotaryAssisted attribute was found, but P2PSigExtensions are disabled"))
			})
			t.Run("Enabled, insufficient network fee", func(t *testing.T) {
				tx := getNotaryAssistedTx(e, 1, 0)
				require.Error(t, bc.VerifyTx(tx))
			})
			t.Run("Test verify", func(t *testing.T) {
				t.Run("no NotaryAssisted attribute", func(t *testing.T) {
					tx := getNotaryAssistedTx(e, 1, (1+1)*notaryServiceFeePerKey)
					tx.Attributes = []transaction.Attribute{}
					tx.Signers = []transaction.Signer{
						{
							Account: committee.ScriptHash(),
							Scopes:  transaction.None,
						},
						{
							Account: notaryHash,
							Scopes:  transaction.None,
						},
					}
					tx.Scripts = []transaction.Witness{
						{
							InvocationScript:   committee.SignHashable(uint32(netmode.UnitTestNet), tx),
							VerificationScript: committee.Script(),
						},
						{
							InvocationScript: append([]byte{byte(opcode.PUSHDATA1), keys.SignatureLen}, notary.PrivateKey().SignHashable(uint32(netmode.UnitTestNet), tx)...),
						},
					}
					require.Error(t, bc.VerifyTx(tx))
				})
				t.Run("no deposit", func(t *testing.T) {
					tx := getNotaryAssistedTx(e, 1, (1+1)*notaryServiceFeePerKey)
					tx.Signers = []transaction.Signer{
						{
							Account: notaryHash,
							Scopes:  transaction.None,
						},
						{
							Account: committee.ScriptHash(),
							Scopes:  transaction.None,
						},
					}
					tx.Scripts = []transaction.Witness{
						{
							InvocationScript: append([]byte{byte(opcode.PUSHDATA1), keys.SignatureLen}, notary.PrivateKey().SignHashable(uint32(netmode.UnitTestNet), tx)...),
						},
						{
							InvocationScript:   committee.SignHashable(uint32(netmode.UnitTestNet), tx),
							VerificationScript: committee.Script(),
						},
					}
					require.Error(t, bc.VerifyTx(tx))
				})
				t.Run("bad Notary signer scope", func(t *testing.T) {
					tx := getNotaryAssistedTx(e, 1, (1+1)*notaryServiceFeePerKey)
					tx.Signers = []transaction.Signer{
						{
							Account: committee.ScriptHash(),
							Scopes:  transaction.None,
						},
						{
							Account: notaryHash,
							Scopes:  transaction.CalledByEntry,
						},
					}
					tx.Scripts = []transaction.Witness{
						{
							InvocationScript:   committee.SignHashable(uint32(netmode.UnitTestNet), tx),
							VerificationScript: committee.Script(),
						},
						{
							InvocationScript: append([]byte{byte(opcode.PUSHDATA1), keys.SignatureLen}, notary.PrivateKey().SignHashable(uint32(netmode.UnitTestNet), tx)...),
						},
					}
					require.Error(t, bc.VerifyTx(tx))
				})
				t.Run("not signed by Notary", func(t *testing.T) {
					tx := getNotaryAssistedTx(e, 1, (1+1)*notaryServiceFeePerKey)
					tx.Signers = []transaction.Signer{
						{
							Account: committee.ScriptHash(),
							Scopes:  transaction.None,
						},
					}
					tx.Scripts = []transaction.Witness{
						{
							InvocationScript:   committee.SignHashable(uint32(netmode.UnitTestNet), tx),
							VerificationScript: committee.Script(),
						},
					}
					require.Error(t, bc.VerifyTx(tx))
				})
				t.Run("bad Notary node witness", func(t *testing.T) {
					tx := getNotaryAssistedTx(e, 1, (1+1)*notaryServiceFeePerKey)
					tx.Signers = []transaction.Signer{
						{
							Account: committee.ScriptHash(),
							Scopes:  transaction.None,
						},
						{
							Account: notaryHash,
							Scopes:  transaction.None,
						},
					}
					acc, err := keys.NewPrivateKey()
					require.NoError(t, err)
					tx.Scripts = []transaction.Witness{
						{
							InvocationScript:   committee.SignHashable(uint32(netmode.UnitTestNet), tx),
							VerificationScript: committee.Script(),
						},
						{
							InvocationScript: append([]byte{byte(opcode.PUSHDATA1), keys.SignatureLen}, acc.SignHashable(uint32(netmode.UnitTestNet), tx)...),
						},
					}
					require.Error(t, bc.VerifyTx(tx))
				})
				t.Run("missing payer", func(t *testing.T) {
					tx := getNotaryAssistedTx(e, 1, (1+1)*notaryServiceFeePerKey)
					tx.Signers = []transaction.Signer{
						{
							Account: notaryHash,
							Scopes:  transaction.None,
						},
					}
					tx.Scripts = []transaction.Witness{
						{
							InvocationScript: append([]byte{byte(opcode.PUSHDATA1), keys.SignatureLen}, notary.PrivateKey().SignHashable(uint32(netmode.UnitTestNet), tx)...),
						},
					}
					require.Error(t, bc.VerifyTx(tx))
				})
				t.Run("positive", func(t *testing.T) {
					tx := getNotaryAssistedTx(e, 1, (1+1)*notaryServiceFeePerKey)
					require.NoError(t, bc.VerifyTx(tx))
				})
			})
		})
	})
	t.Run("Partially-filled transaction", func(t *testing.T) {
		getPartiallyFilledTx := func(nvb uint32, validUntil uint32) *transaction.Transaction {
			tx := newTestTx(t, h, testScript)
			tx.ValidUntilBlock = validUntil
			tx.Attributes = []transaction.Attribute{
				{
					Type:  transaction.NotValidBeforeT,
					Value: &transaction.NotValidBefore{Height: nvb},
				},
				{
					Type:  transaction.NotaryAssistedT,
					Value: &transaction.NotaryAssisted{NKeys: 0},
				},
			}
			tx.Signers = []transaction.Signer{
				{
					Account: notaryHash,
					Scopes:  transaction.None,
				},
				{
					Account: validator.ScriptHash(),
					Scopes:  transaction.None,
				},
			}
			size := io.GetVarSize(tx)
			netFee, sizeDelta := fee.Calculate(bc.GetBaseExecFee(), validator.Script())
			tx.NetworkFee = netFee + // multisig witness verification price
				int64(size)*bc.FeePerByte() + // fee for unsigned size
				int64(sizeDelta)*bc.FeePerByte() + // fee for multisig size
				66*bc.FeePerByte() + // fee for Notary signature size (66 bytes for Invocation script and 0 bytes for Verification script)
				2*bc.FeePerByte() + // fee for the length of each script in Notary witness (they are nil, so we did not take them into account during `size` calculation)
				notaryServiceFeePerKey + // fee for Notary attribute
				fee.Opcode(bc.GetBaseExecFee(), // Notary verification script
					opcode.PUSHDATA1, opcode.RET, // invocation script
					opcode.PUSH0, opcode.SYSCALL, opcode.RET) + // Neo.Native.Call
				nativeprices.NotaryVerificationPrice*bc.GetBaseExecFee() // Notary witness verification price
			tx.Scripts = []transaction.Witness{
				{
					InvocationScript:   append([]byte{byte(opcode.PUSHDATA1), keys.SignatureLen}, make([]byte, keys.SignatureLen)...),
					VerificationScript: []byte{},
				},
				{
					InvocationScript:   validator.SignHashable(uint32(netmode.UnitTestNet), tx),
					VerificationScript: validator.Script(),
				},
			}
			return tx
		}

		mp := mempool.New(10, 1, false, nil)
		verificationF := func(tx *transaction.Transaction, data any) error {
			if data.(int) > 5 {
				return errors.New("bad data")
			}
			return nil
		}
		t.Run("failed pre-verification", func(t *testing.T) {
			tx := getPartiallyFilledTx(bc.BlockHeight(), bc.BlockHeight()+1)
			require.Error(t, bc.PoolTxWithData(tx, 6, mp, bc, verificationF)) // here and below let's use `bc` instead of proper NotaryFeer for the test simplicity.
		})
		t.Run("GasLimitExceeded during witness verification", func(t *testing.T) {
			tx := getPartiallyFilledTx(bc.BlockHeight(), bc.BlockHeight()+1)
			tx.NetworkFee-- // to check that NetworkFee was set correctly in getPartiallyFilledTx
			tx.Scripts = []transaction.Witness{
				{
					InvocationScript:   append([]byte{byte(opcode.PUSHDATA1), keys.SignatureLen}, make([]byte, keys.SignatureLen)...),
					VerificationScript: []byte{},
				},
				{
					InvocationScript:   validator.SignHashable(uint32(netmode.UnitTestNet), tx),
					VerificationScript: validator.Script(),
				},
			}
			require.Error(t, bc.PoolTxWithData(tx, 5, mp, bc, verificationF))
		})
		t.Run("bad NVB: too big", func(t *testing.T) {
			maxNVB, err := bc.GetMaxNotValidBeforeDelta()
			require.NoError(t, err)
			tx := getPartiallyFilledTx(bc.BlockHeight()+maxNVB+1, bc.BlockHeight()+1)
<<<<<<< HEAD
			require.True(t, errors.Is(bc.PoolTxWithData(tx, 5, mp, bc, verificationF), core.ErrInvalidAttribute))
=======
			require.ErrorIs(t, bc.PoolTxWithData(tx, 5, mp, bc, verificationF), core.ErrInvalidAttribute)
>>>>>>> eeab9c1b
		})
		t.Run("bad ValidUntilBlock: too small", func(t *testing.T) {
			maxNVB, err := bc.GetMaxNotValidBeforeDelta()
			require.NoError(t, err)
			tx := getPartiallyFilledTx(bc.BlockHeight(), bc.BlockHeight()+maxNVB+1)
<<<<<<< HEAD
			require.True(t, errors.Is(bc.PoolTxWithData(tx, 5, mp, bc, verificationF), core.ErrInvalidAttribute))
=======
			require.ErrorIs(t, bc.PoolTxWithData(tx, 5, mp, bc, verificationF), core.ErrInvalidAttribute)
>>>>>>> eeab9c1b
		})
		t.Run("good", func(t *testing.T) {
			tx := getPartiallyFilledTx(bc.BlockHeight(), bc.BlockHeight()+1)
			require.NoError(t, bc.PoolTxWithData(tx, 5, mp, bc, verificationF))
		})
	})
}

func TestBlockchain_Bug1728(t *testing.T) {
	bc, acc := chain.NewSingle(t)
	e := neotest.NewExecutor(t, bc, acc, acc)
	managementInvoker := e.ValidatorInvoker(e.NativeHash(t, nativenames.Management))

	src := `package example
	import "github.com/nspcc-dev/neo-go/pkg/interop/runtime"
	func init() { if true { } else { } }
	func _deploy(_ any, isUpdate bool) {
		runtime.Log("Deploy")
	}`
	c := neotest.CompileSource(t, acc.ScriptHash(), strings.NewReader(src), &compiler.Options{Name: "TestContract"})
	managementInvoker.DeployContract(t, c, nil)
}

func TestBlockchain_ResetStateErrors(t *testing.T) {
	chainHeight := 3
	checkResetErr := func(t *testing.T, cfg func(c *config.Blockchain), h uint32, errText string) {
		db, path := newLevelDBForTestingWithPath(t, t.TempDir())
		bc, validators, committee := chain.NewMultiWithCustomConfigAndStore(t, cfg, db, false)
		e := neotest.NewExecutor(t, bc, validators, committee)
		go bc.Run()
		for i := 0; i < chainHeight; i++ {
			e.AddNewBlock(t) // get some height
		}
		bc.Close()

		db, _ = newLevelDBForTestingWithPath(t, path)
		defer db.Close()
		bc, _, _ = chain.NewMultiWithCustomConfigAndStore(t, cfg, db, false)
		err := bc.Reset(h)
		if errText != "" {
			require.Error(t, err)
			require.True(t, strings.Contains(err.Error(), errText), err)
		} else {
			require.NoError(t, err)
		}
	}
	t.Run("large height", func(t *testing.T) {
		checkResetErr(t, nil, uint32(chainHeight+1), "can't reset state to height 4")
	})
	t.Run("already at height", func(t *testing.T) {
		checkResetErr(t, nil, uint32(chainHeight), "")
	})
	t.Run("KeepOnlyLatestState is enabled", func(t *testing.T) {
		checkResetErr(t, func(c *config.Blockchain) {
			c.Ledger.KeepOnlyLatestState = true
		}, uint32(chainHeight-1), "KeepOnlyLatestState is enabled")
	})
	t.Run("some blocks where removed", func(t *testing.T) {
		checkResetErr(t, func(c *config.Blockchain) {
			c.Ledger.RemoveUntraceableBlocks = true
			c.MaxTraceableBlocks = 2
		}, uint32(chainHeight-3), "RemoveUntraceableBlocks is enabled, a necessary batch of traceable blocks has already been removed")
	})
}

// TestBlockchain_ResetState is based on knowledge about basic chain transactions,
// it performs basic chain reset and checks that reset chain has proper state.
func TestBlockchain_ResetState(t *testing.T) {
	// Create the DB.
	db, path := newLevelDBForTestingWithPath(t, t.TempDir())
	bc, validators, committee := chain.NewMultiWithCustomConfigAndStore(t, func(cfg *config.Blockchain) {
		cfg.P2PSigExtensions = true
	}, db, false)
	go bc.Run()
	e := neotest.NewExecutor(t, bc, validators, committee)
	basicchain.Init(t, "../../", e)

	// Gather some reference information.
	resetBlockIndex := uint32(15)
	staleID := basicchain.NFSOContractID // NEP11
	rublesH := e.ContractHash(t, basicchain.RublesContractID)
	nnsH := e.ContractHash(t, basicchain.NNSContractID)
	staleH := e.ContractHash(t, staleID)
	gasH := e.NativeHash(t, nativenames.Gas)
	neoH := e.NativeHash(t, nativenames.Neo)
	gasID := e.NativeID(t, nativenames.Gas)
	neoID := e.NativeID(t, nativenames.Neo)
	resetBlockHash := bc.GetHeaderHash(resetBlockIndex)
	resetBlockHeader, err := bc.GetHeader(resetBlockHash)
	require.NoError(t, err)
	topBlockHeight := bc.BlockHeight()
	topBH := bc.GetHeaderHash(bc.BlockHeight())
	staleBH := bc.GetHeaderHash(resetBlockIndex + 1)
	staleB, err := bc.GetBlock(staleBH)
	require.NoError(t, err)
	staleTx := staleB.Transactions[0]
	_, err = bc.GetAppExecResults(staleTx.Hash(), trigger.Application)
	require.NoError(t, err)
	sr, err := bc.GetStateModule().GetStateRoot(resetBlockIndex)
	require.NoError(t, err)
	staleSR, err := bc.GetStateModule().GetStateRoot(resetBlockIndex + 1)
	require.NoError(t, err)
	rublesKey := []byte("testkey")
	rublesStaleKey := []byte("aa")
	rublesStaleValue := bc.GetStorageItem(basicchain.RublesContractID, rublesKey) // check value is there
	require.Equal(t, []byte(basicchain.RublesNewTestvalue), []byte(rublesStaleValue))
	acc0 := e.Validator.(neotest.MultiSigner).Single(2) // priv0 index->order and order->index conversion
	priv0ScriptHash := acc0.ScriptHash()
	var (
		expectedNEP11t []*state.NEP11Transfer
		expectedNEP17t []*state.NEP17Transfer
	)
	require.NoError(t, bc.ForEachNEP11Transfer(priv0ScriptHash, resetBlockHeader.Timestamp, func(t *state.NEP11Transfer) (bool, error) {
		if t.Block <= resetBlockIndex {
			expectedNEP11t = append(expectedNEP11t, t)
		}
		return true, nil
	}))
	require.NoError(t, bc.ForEachNEP17Transfer(priv0ScriptHash, resetBlockHeader.Timestamp, func(t *state.NEP17Transfer) (bool, error) {
		if t.Block <= resetBlockIndex {
			expectedNEP17t = append(expectedNEP17t, t)
		}
		return true, nil
	}))

	// checkProof checks that some stale proof is reachable
	checkProof := func() {
		rublesStaleFullKey := make([]byte, 4)
		binary.LittleEndian.PutUint32(rublesStaleFullKey, uint32(basicchain.RublesContractID))
		rublesStaleFullKey = append(rublesStaleFullKey, rublesStaleKey...)
		proof, err := bc.GetStateModule().GetStateProof(staleSR.Root, rublesStaleFullKey)
		require.NoError(t, err)
		require.NotEmpty(t, proof)
	}
	checkProof()

	// Ensure all changes were persisted.
	bc.Close()

	// Start new chain with existing DB, but do not run it.
	db, _ = newLevelDBForTestingWithPath(t, path)
	bc, _, _ = chain.NewMultiWithCustomConfigAndStore(t, func(cfg *config.Blockchain) {
		cfg.P2PSigExtensions = true
	}, db, false)
	defer db.Close()
	require.Equal(t, topBlockHeight, bc.BlockHeight()) // ensure DB was properly initialized.

	// Reset state.
	require.NoError(t, bc.Reset(resetBlockIndex))

	// Check that state was properly reset.
	require.Equal(t, resetBlockIndex, bc.BlockHeight())
	require.Equal(t, resetBlockIndex, bc.HeaderHeight())
	require.Equal(t, resetBlockHash, bc.CurrentHeaderHash())
	require.Equal(t, resetBlockHash, bc.CurrentBlockHash())
	require.Equal(t, resetBlockIndex, bc.GetStateModule().CurrentLocalHeight())
	require.Equal(t, sr.Root, bc.GetStateModule().CurrentLocalStateRoot())
	require.Equal(t, uint32(0), bc.GetStateModule().CurrentValidatedHeight())

	// Try to get the latest block\header.
	bh := bc.GetHeaderHash(resetBlockIndex)
	require.Equal(t, resetBlockHash, bh)
	h, err := bc.GetHeader(bh)
	require.NoError(t, err)
	require.Equal(t, resetBlockHeader, h)
	actualRublesHash, err := bc.GetContractScriptHash(basicchain.RublesContractID)
	require.NoError(t, err)
	require.Equal(t, rublesH, actualRublesHash)

	// Check that stale blocks/headers/txs/aers/sr are not reachable.
	for i := resetBlockIndex + 1; i <= topBlockHeight; i++ {
		hHash := bc.GetHeaderHash(i)
		require.Equal(t, util.Uint256{}, hHash)
		_, err = bc.GetStateRoot(i)
		require.Error(t, err)
	}
	for _, h := range []util.Uint256{staleBH, topBH} {
		_, err = bc.GetHeader(h)
		require.Error(t, err)
		_, err = bc.GetHeader(h)
		require.Error(t, err)
	}
	_, _, err = bc.GetTransaction(staleTx.Hash())
	require.Error(t, err)
	_, err = bc.GetAppExecResults(staleTx.Hash(), trigger.Application)
	require.Error(t, err)

	// However, proofs and everything related to stale MPT nodes still should work properly,
	// because we don't remove stale MPT nodes.
	checkProof()

	// Check NEP-compatible contracts.
	nep11 := bc.GetNEP11Contracts()
	require.Equal(t, 1, len(nep11)) // NNS
	require.Equal(t, nnsH, nep11[0])
	nep17 := bc.GetNEP17Contracts()
	require.Equal(t, 3, len(nep17)) // Neo, Gas, Rubles
	require.ElementsMatch(t, []util.Uint160{gasH, neoH, rublesH}, nep17)

	// Retrieve stale contract.
	cs := bc.GetContractState(staleH)
	require.Nil(t, cs)

	// Retrieve stale storage item.
	rublesValue := bc.GetStorageItem(basicchain.RublesContractID, rublesKey)
	require.Equal(t, []byte(basicchain.RublesOldTestvalue), []byte(rublesValue))   // the one with historic state
	require.Nil(t, bc.GetStorageItem(basicchain.RublesContractID, rublesStaleKey)) // the one that was added after target reset block
	db.Seek(storage.SeekRange{
		Prefix: []byte{byte(storage.STStorage)}, // no items with old prefix
	}, func(k, v []byte) bool {
		t.Fatal("no stale items must be left in storage")
		return false
	})

	// Check transfers.
	var (
		actualNEP11t []*state.NEP11Transfer
		actualNEP17t []*state.NEP17Transfer
	)
	require.NoError(t, bc.ForEachNEP11Transfer(priv0ScriptHash, e.TopBlock(t).Timestamp, func(t *state.NEP11Transfer) (bool, error) {
		actualNEP11t = append(actualNEP11t, t)
		return true, nil
	}))
	require.NoError(t, bc.ForEachNEP17Transfer(priv0ScriptHash, e.TopBlock(t).Timestamp, func(t *state.NEP17Transfer) (bool, error) {
		actualNEP17t = append(actualNEP17t, t)
		return true, nil
	}))
	assert.Equal(t, expectedNEP11t, actualNEP11t)
	assert.Equal(t, expectedNEP17t, actualNEP17t)
	lub, err := bc.GetTokenLastUpdated(priv0ScriptHash)
	require.NoError(t, err)
	expectedLUB := map[int32]uint32{ // this information is extracted from basic chain initialization code
		basicchain.NNSContractID:    resetBlockIndex - 1, // `neo.com` registration
		basicchain.RublesContractID: 6,                   // transfer of 123 RUR to priv1
		gasID:                       resetBlockIndex,     // fee for `1.2.3.4` A record registration
		neoID:                       4,                   // transfer of 1000 NEO to priv1
	}
	require.Equal(t, expectedLUB, lub)
}<|MERGE_RESOLUTION|>--- conflicted
+++ resolved
@@ -2194,21 +2194,13 @@
 			maxNVB, err := bc.GetMaxNotValidBeforeDelta()
 			require.NoError(t, err)
 			tx := getPartiallyFilledTx(bc.BlockHeight()+maxNVB+1, bc.BlockHeight()+1)
-<<<<<<< HEAD
-			require.True(t, errors.Is(bc.PoolTxWithData(tx, 5, mp, bc, verificationF), core.ErrInvalidAttribute))
-=======
 			require.ErrorIs(t, bc.PoolTxWithData(tx, 5, mp, bc, verificationF), core.ErrInvalidAttribute)
->>>>>>> eeab9c1b
 		})
 		t.Run("bad ValidUntilBlock: too small", func(t *testing.T) {
 			maxNVB, err := bc.GetMaxNotValidBeforeDelta()
 			require.NoError(t, err)
 			tx := getPartiallyFilledTx(bc.BlockHeight(), bc.BlockHeight()+maxNVB+1)
-<<<<<<< HEAD
-			require.True(t, errors.Is(bc.PoolTxWithData(tx, 5, mp, bc, verificationF), core.ErrInvalidAttribute))
-=======
 			require.ErrorIs(t, bc.PoolTxWithData(tx, 5, mp, bc, verificationF), core.ErrInvalidAttribute)
->>>>>>> eeab9c1b
 		})
 		t.Run("good", func(t *testing.T) {
 			tx := getPartiallyFilledTx(bc.BlockHeight(), bc.BlockHeight()+1)
