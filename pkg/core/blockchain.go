--- conflicted
+++ resolved
@@ -70,26 +70,17 @@
 		blockCache:    NewCache(),
 		verifyBlocks:  false,
 	}
-<<<<<<< HEAD
-=======
-	go bc.run(ctx)
->>>>>>> 9c24bf91
-
-	go bc.run()
-	if err := bc.init(); err != nil {
+
+  go bc.run(ctx)
+  if err := bc.init(); err != nil {
 		return nil, err
 	}
 
 	return bc, nil
 }
 
-<<<<<<< HEAD
-// NewBlockchainLevelDB returns LevelDB blockchain based on configuration
-func NewBlockchainLevelDB(cfg config.Config) (*Blockchain, error) {
-=======
 // GetBlockchainLevelDB returns blockchain based on configuration
 func NewBlockchainLevelDB(ctx context.Context, cfg config.Config) (*Blockchain, error) {
->>>>>>> 9c24bf91
 	store, err := storage.NewLevelDBStore(
 		ctx,
 		cfg.ApplicationConfiguration.DataDirectoryPath,
