--- conflicted
+++ resolved
@@ -173,52 +173,63 @@
 	return NONE, nil
 }
 
-<<<<<<< HEAD
-// Min pops two integers, a and b, off of the stack and pushes an integer to the stack
-// whose value is is the minum between a and b's value.
-// Returns an error if either items cannot be casted to an integer
-func Min(op stack.Instruction, ctx *stack.Context, istack *stack.Invocation, rstack *stack.RandomAccess) (Vmstate, error) {
-=======
 // NumEqual pops two Items off of the stack and pushes a boolean to the stack
 // whose value is true iff the the two Items are equal.
 // Returns an error if either items cannot be casted to an integer.
 func NumEqual(op stack.Instruction, ctx *stack.Context, istack *stack.Invocation, rstack *stack.RandomAccess) (Vmstate, error) {
->>>>>>> 045db09a
-
-	operandA, operandB, err := popTwoIntegers(ctx)
-	if err != nil {
-		return FAULT, err
-	}
-<<<<<<< HEAD
-	res := stack.Min(operandA, operandB)
-
-	ctx.Estack.Push(res)
-=======
+
+	operandA, operandB, err := popTwoIntegers(ctx)
+	if err != nil {
+		return FAULT, err
+	}
 	res := operandA.Equal(operandB)
 
 	ctx.Estack.Push(stack.NewBoolean(res))
->>>>>>> 045db09a
-
-	return NONE, nil
-}
-
-<<<<<<< HEAD
-// Max pops two integers, a and b, off of the stack and pushes an integer to the stack
-// whose value is is the maximum between a and b's value.
-// Returns an error if either items cannot be casted to an integer
-func Max(op stack.Instruction, ctx *stack.Context, istack *stack.Invocation, rstack *stack.RandomAccess) (Vmstate, error) {
-=======
+
+	return NONE, nil
+}
+
 // NumNotEqual pops two Items off of the stack and pushes a boolean to the stack
 // whose value is true iff the two Items are not equal.
 // Returns an error if either items cannot be casted to an integer.
 func NumNotEqual(op stack.Instruction, ctx *stack.Context, istack *stack.Invocation, rstack *stack.RandomAccess) (Vmstate, error) {
->>>>>>> 045db09a
-
-	operandA, operandB, err := popTwoIntegers(ctx)
-	if err != nil {
-		return FAULT, err
-	}
-<<<<<<< HEAD
+
+	operandA, operandB, err := popTwoIntegers(ctx)
+	if err != nil {
+		return FAULT, err
+	}
+	res := operandA.Equal(operandB)
+
+	ctx.Estack.Push(stack.NewBoolean(!res))
+
+	return NONE, nil
+}
+
+// Min pops two integers, a and b, off of the stack and pushes an integer to the stack
+// whose value is is the minum between a and b's value.
+// Returns an error if either items cannot be casted to an integer
+func Min(op stack.Instruction, ctx *stack.Context, istack *stack.Invocation, rstack *stack.RandomAccess) (Vmstate, error) {
+
+	operandA, operandB, err := popTwoIntegers(ctx)
+	if err != nil {
+		return FAULT, err
+	}
+	res := stack.Min(operandA, operandB)
+
+	ctx.Estack.Push(res)
+
+	return NONE, nil
+}
+
+// Max pops two integers, a and b, off of the stack and pushes an integer to the stack
+// whose value is is the maximum between a and b's value.
+// Returns an error if either items cannot be casted to an integer
+func Max(op stack.Instruction, ctx *stack.Context, istack *stack.Invocation, rstack *stack.RandomAccess) (Vmstate, error) {
+
+	operandA, operandB, err := popTwoIntegers(ctx)
+	if err != nil {
+		return FAULT, err
+	}
 	res := stack.Max(operandA, operandB)
 
 	ctx.Estack.Push(res)
@@ -238,11 +249,6 @@
 	res := stack.NewBoolean(c.Within(b, a))
 
 	ctx.Estack.Push(res)
-=======
-	res := operandA.Equal(operandB)
-
-	ctx.Estack.Push(stack.NewBoolean(!res))
->>>>>>> 045db09a
 
 	return NONE, nil
 }
@@ -359,8 +365,6 @@
 	return NONE, nil
 }
 
-<<<<<<< HEAD
-=======
 // Lte pops two integers, a and b, off of the stack and pushes a boolean the stack
 // whose value is true if a's value is less than or equal to b's value.
 // Returns an error if either items cannot be casted to an integer
@@ -393,7 +397,6 @@
 	return NONE, nil
 }
 
->>>>>>> 045db09a
 // Shl pops two integers, a and b, off of the stack and pushes an integer to the stack
 // whose value is the b's value shift to the left by a's value bits.
 // Returns an error if either items cannot be casted to an integer
@@ -434,7 +437,38 @@
 	return NONE, nil
 }
 
-<<<<<<< HEAD
+// Lt pops two integers, a and b, off of the stack and pushes a boolean the stack
+// whose value is true if a's value is less than b's value.
+// Returns an error if either items cannot be casted to an integer
+func Lt(op stack.Instruction, ctx *stack.Context, istack *stack.Invocation, rstack *stack.RandomAccess) (Vmstate, error) {
+
+	operandA, operandB, err := popTwoIntegers(ctx)
+	if err != nil {
+		return FAULT, err
+	}
+	res := operandB.Lt(operandA)
+
+	ctx.Estack.Push(stack.NewBoolean(res))
+
+	return NONE, nil
+}
+
+// Gt pops two integers, a and b, off of the stack and pushes a boolean the stack
+// whose value is true if a's value is greated than b's value.
+// Returns an error if either items cannot be casted to an integer
+func Gt(op stack.Instruction, ctx *stack.Context, istack *stack.Invocation, rstack *stack.RandomAccess) (Vmstate, error) {
+
+	operandA, operandB, err := popTwoIntegers(ctx)
+	if err != nil {
+		return FAULT, err
+	}
+	res := operandB.Gt(operandA)
+
+	ctx.Estack.Push(stack.NewBoolean(res))
+
+	return NONE, nil
+}
+
 func popTwoIntegers(ctx *stack.Context) (*stack.Int, *stack.Int, error) {
 	operandA, err := ctx.Estack.PopInt()
 	if err != nil {
@@ -463,51 +497,6 @@
 	}
 
 	return operandA, operandB, operandC, nil
-=======
-// Lt pops two integers, a and b, off of the stack and pushes a boolean the stack
-// whose value is true if a's value is less than b's value.
-// Returns an error if either items cannot be casted to an integer
-func Lt(op stack.Instruction, ctx *stack.Context, istack *stack.Invocation, rstack *stack.RandomAccess) (Vmstate, error) {
-
-	operandA, operandB, err := popTwoIntegers(ctx)
-	if err != nil {
-		return FAULT, err
-	}
-	res := operandB.Lt(operandA)
-
-	ctx.Estack.Push(stack.NewBoolean(res))
-
-	return NONE, nil
-}
-
-// Gt pops two integers, a and b, off of the stack and pushes a boolean the stack
-// whose value is true if a's value is greated than b's value.
-// Returns an error if either items cannot be casted to an integer
-func Gt(op stack.Instruction, ctx *stack.Context, istack *stack.Invocation, rstack *stack.RandomAccess) (Vmstate, error) {
-
-	operandA, operandB, err := popTwoIntegers(ctx)
-	if err != nil {
-		return FAULT, err
-	}
-	res := operandB.Gt(operandA)
-
-	ctx.Estack.Push(stack.NewBoolean(res))
-
-	return NONE, nil
-}
-
-func popTwoIntegers(ctx *stack.Context) (*stack.Int, *stack.Int, error) {
-	operandA, err := ctx.Estack.PopInt()
-	if err != nil {
-		return nil, nil, err
-	}
-	operandB, err := ctx.Estack.PopInt()
-	if err != nil {
-		return nil, nil, err
-	}
-
-	return operandA, operandB, nil
->>>>>>> 045db09a
 }
 
 func popTwoByteArrays(ctx *stack.Context) (*stack.ByteArray, *stack.ByteArray, error) {
