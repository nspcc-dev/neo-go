package vm

import (
	"math/big"

	"github.com/CityOfZion/neo-go/pkg/vm/stack"
)

// Add adds two stack Items together.
// Returns an error if either items cannot be casted to an integer
// or if integers cannot be added together
func Add(op stack.Instruction, ctx *stack.Context, istack *stack.Invocation, rstack *stack.RandomAccess) (Vmstate, error) {

	operandA, operandB, err := popTwoIntegers(ctx)
	if err != nil {
		return FAULT, err
	}
	res, err := operandA.Add(operandB)
	if err != nil {
		return FAULT, err
	}

	ctx.Estack.Push(res)

	return NONE, nil
}

// Sub subtracts two stack Items.
// Returns an error if either items cannot be casted to an integer
// or if integers cannot be subtracted together
func Sub(op stack.Instruction, ctx *stack.Context, istack *stack.Invocation, rstack *stack.RandomAccess) (Vmstate, error) {

	operandA, operandB, err := popTwoIntegers(ctx)
	if err != nil {
		return FAULT, err
	}
	res, err := operandB.Sub(operandA)
	if err != nil {
		return FAULT, err
	}

	ctx.Estack.Push(res)

	return NONE, nil
}

// Inc increments the stack Item's value by 1.
// Returns an error if the item cannot be casted to an integer
// or if 1 cannot be added to the item.
func Inc(op stack.Instruction, ctx *stack.Context, istack *stack.Invocation, rstack *stack.RandomAccess) (Vmstate, error) {

	i, err := ctx.Estack.PopInt()
	if err != nil {
		return FAULT, err
	}

	one, err := stack.NewInt(big.NewInt(1))
	if err != nil {
		return FAULT, err
	}

	res, err := i.Add(one)
	if err != nil {
		return FAULT, err
	}

	ctx.Estack.Push(res)

	return NONE, nil
}

// Dec decrements the stack Item's value by 1.
// Returns an error if the item cannot be casted to an integer
// or if 1 cannot be subtracted to the item.
func Dec(op stack.Instruction, ctx *stack.Context, istack *stack.Invocation, rstack *stack.RandomAccess) (Vmstate, error) {

	i, err := ctx.Estack.PopInt()
	if err != nil {
		return FAULT, err
	}

	one, err := stack.NewInt(big.NewInt(1))
	if err != nil {
		return FAULT, err
	}

	res, err := i.Sub(one)
	if err != nil {
		return FAULT, err
	}

	ctx.Estack.Push(res)

	return NONE, nil
}

<<<<<<< HEAD
// Abs pops an integer off of the stack and pushes its absolute value onto the stack.
// Returns an error if the popped value is not an integer or if the absolute value cannot be taken
func Abs(op stack.Instruction, ctx *stack.Context, istack *stack.Invocation, rstack *stack.RandomAccess) (Vmstate, error) {
=======
// Sign puts the sign of the top stack Item on top of the stack.
// If value is negative, put -1;
// If positive, put 1;
// If value is zero, put 0.
func Sign(op stack.Instruction, ctx *stack.Context, istack *stack.Invocation, rstack *stack.RandomAccess) (Vmstate, error) {
>>>>>>> 14e0ab48

	i, err := ctx.Estack.PopInt()
	if err != nil {
		return FAULT, err
	}

<<<<<<< HEAD
	a, err := i.Abs()
=======
	s := int64(i.Value().Sign())
	sign, err := stack.NewInt(big.NewInt(s))
>>>>>>> 14e0ab48
	if err != nil {
		return FAULT, err
	}

<<<<<<< HEAD
	ctx.Estack.Push(a)
=======
	ctx.Estack.Push(sign)
>>>>>>> 14e0ab48

	return NONE, nil
}

<<<<<<< HEAD
// Not flips the stack Item's value.
// If the value is True, it is flipped to False and viceversa.
func Not(op stack.Instruction, ctx *stack.Context, istack *stack.Invocation, rstack *stack.RandomAccess) (Vmstate, error) {

	b, err := ctx.Estack.PopBoolean()
=======
// Negate flips the sign of the stack Item.
func Negate(op stack.Instruction, ctx *stack.Context, istack *stack.Invocation, rstack *stack.RandomAccess) (Vmstate, error) {

	i, err := ctx.Estack.PopInt()
	if err != nil {
		return FAULT, err
	}

	a := big.NewInt(0).Neg(i.Value())
	b, err := stack.NewInt(a)
>>>>>>> 14e0ab48
	if err != nil {
		return FAULT, err
	}

<<<<<<< HEAD
	ctx.Estack.Push(b.Not())
=======
	ctx.Estack.Push(b)
>>>>>>> 14e0ab48

	return NONE, nil
}

func popTwoIntegers(ctx *stack.Context) (*stack.Int, *stack.Int, error) {
	operandA, err := ctx.Estack.PopInt()
	if err != nil {
		return nil, nil, err
	}
	operandB, err := ctx.Estack.PopInt()
	if err != nil {
		return nil, nil, err
	}

	return operandA, operandB, nil
}

func popTwoByteArrays(ctx *stack.Context) (*stack.ByteArray, *stack.ByteArray, error) {
	// Pop first stack item and cast as byte array
	ba1, err := ctx.Estack.PopByteArray()
	if err != nil {
		return nil, nil, err
	}
	// Pop second stack item and cast as byte array
	ba2, err := ctx.Estack.PopByteArray()
	if err != nil {
		return nil, nil, err
	}
	return ba1, ba2, nil
}<|MERGE_RESOLUTION|>--- conflicted
+++ resolved
@@ -94,49 +94,61 @@
 	return NONE, nil
 }
 
-<<<<<<< HEAD
 // Abs pops an integer off of the stack and pushes its absolute value onto the stack.
 // Returns an error if the popped value is not an integer or if the absolute value cannot be taken
 func Abs(op stack.Instruction, ctx *stack.Context, istack *stack.Invocation, rstack *stack.RandomAccess) (Vmstate, error) {
-=======
-// Sign puts the sign of the top stack Item on top of the stack.
-// If value is negative, put -1;
-// If positive, put 1;
-// If value is zero, put 0.
-func Sign(op stack.Instruction, ctx *stack.Context, istack *stack.Invocation, rstack *stack.RandomAccess) (Vmstate, error) {
->>>>>>> 14e0ab48
 
 	i, err := ctx.Estack.PopInt()
 	if err != nil {
 		return FAULT, err
 	}
 
-<<<<<<< HEAD
 	a, err := i.Abs()
-=======
-	s := int64(i.Value().Sign())
-	sign, err := stack.NewInt(big.NewInt(s))
->>>>>>> 14e0ab48
 	if err != nil {
 		return FAULT, err
 	}
 
-<<<<<<< HEAD
 	ctx.Estack.Push(a)
-=======
-	ctx.Estack.Push(sign)
->>>>>>> 14e0ab48
 
 	return NONE, nil
 }
 
-<<<<<<< HEAD
 // Not flips the stack Item's value.
 // If the value is True, it is flipped to False and viceversa.
 func Not(op stack.Instruction, ctx *stack.Context, istack *stack.Invocation, rstack *stack.RandomAccess) (Vmstate, error) {
 
 	b, err := ctx.Estack.PopBoolean()
-=======
+	if err != nil {
+		return FAULT, err
+	}
+
+	ctx.Estack.Push(b.Not())
+
+	return NONE, nil
+}
+
+// Sign puts the sign of the top stack Item on top of the stack.
+// If value is negative, put -1;
+// If positive, put 1;
+// If value is zero, put 0.
+func Sign(op stack.Instruction, ctx *stack.Context, istack *stack.Invocation, rstack *stack.RandomAccess) (Vmstate, error) {
+
+	i, err := ctx.Estack.PopInt()
+	if err != nil {
+		return FAULT, err
+	}
+
+	s := int64(i.Value().Sign())
+	sign, err := stack.NewInt(big.NewInt(s))
+	if err != nil {
+		return FAULT, err
+	}
+
+	ctx.Estack.Push(sign)
+
+	return NONE, nil
+}
+
 // Negate flips the sign of the stack Item.
 func Negate(op stack.Instruction, ctx *stack.Context, istack *stack.Invocation, rstack *stack.RandomAccess) (Vmstate, error) {
 
@@ -147,16 +159,11 @@
 
 	a := big.NewInt(0).Neg(i.Value())
 	b, err := stack.NewInt(a)
->>>>>>> 14e0ab48
 	if err != nil {
 		return FAULT, err
 	}
 
-<<<<<<< HEAD
-	ctx.Estack.Push(b.Not())
-=======
 	ctx.Estack.Push(b)
->>>>>>> 14e0ab48
 
 	return NONE, nil
 }
