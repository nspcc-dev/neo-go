package vm

import (
	"math/big"
	"testing"

	"github.com/CityOfZion/neo-go/pkg/vm/stack"
	"github.com/stretchr/testify/assert"
)

func TestIncOp(t *testing.T) {

	v := VM{}

	a, err := stack.NewInt(big.NewInt(20))
	if err != nil {
		t.Fail()
	}

	ctx := stack.NewContext([]byte{})
	ctx.Estack.Push(a)

	v.executeOp(stack.INC, ctx)

	// Stack should have one item
	assert.Equal(t, 1, ctx.Estack.Len())

	item, err := ctx.Estack.PopInt()
	if err != nil {
		t.Fail()
	}

	assert.Equal(t, int64(21), item.Value().Int64())
}

func TestDecOp(t *testing.T) {

	v := VM{}

	a, err := stack.NewInt(big.NewInt(20))
	if err != nil {
		t.Fail()
	}

	ctx := stack.NewContext([]byte{})
	ctx.Estack.Push(a)

	v.executeOp(stack.DEC, ctx)

	// Stack should have one item
	assert.Equal(t, 1, ctx.Estack.Len())

	item, err := ctx.Estack.PopInt()
	if err != nil {
		t.Fail()
	}

	assert.Equal(t, int64(19), item.Value().Int64())
}

func TestAddOp(t *testing.T) {

	v := VM{}

	a, err := stack.NewInt(big.NewInt(20))
	if err != nil {
		t.Fail()
	}
	b, err := stack.NewInt(big.NewInt(23))
	if err != nil {
		t.Fail()
	}

	ctx := stack.NewContext([]byte{})
	ctx.Estack.Push(a).Push(b)

	v.executeOp(stack.ADD, ctx)

	// Stack should have one item
	assert.Equal(t, 1, ctx.Estack.Len())

	item, err := ctx.Estack.PopInt()
	if err != nil {
		t.Fail()
	}

	assert.Equal(t, int64(43), item.Value().Int64())

}

func TestSubOp(t *testing.T) {

	v := VM{}

	a, err := stack.NewInt(big.NewInt(30))
	if err != nil {
		t.Fail()
	}
	b, err := stack.NewInt(big.NewInt(40))
	if err != nil {
		t.Fail()
	}

	ctx := stack.NewContext([]byte{})
	ctx.Estack.Push(a).Push(b)

	v.executeOp(stack.SUB, ctx)

	// Stack should have one item
	assert.Equal(t, 1, ctx.Estack.Len())

	item, err := ctx.Estack.PopInt()
	if err != nil {
		t.Fail()
	}

	assert.Equal(t, int64(-10), item.Value().Int64())

}

func TestDivOp(t *testing.T) {

	v := VM{}

	a, err := stack.NewInt(big.NewInt(10))
	if err != nil {
		t.Fail()
	}
	b, err := stack.NewInt(big.NewInt(4))
	if err != nil {
		t.Fail()
	}

	ctx := stack.NewContext([]byte{})
	ctx.Estack.Push(a).Push(b)

	v.executeOp(stack.DIV, ctx)

	// Stack should have one item
	assert.Equal(t, 1, ctx.Estack.Len())

	item, err := ctx.Estack.PopInt()
	if err != nil {
		t.Fail()
	}

	assert.Equal(t, int64(2), item.Value().Int64())
}

func TestModOp(t *testing.T) {

	v := VM{}

	a, err := stack.NewInt(big.NewInt(15))
	if err != nil {
		t.Fail()
	}
	b, err := stack.NewInt(big.NewInt(4))
	if err != nil {
		t.Fail()
	}

	ctx := stack.NewContext([]byte{})
	ctx.Estack.Push(a).Push(b)

	v.executeOp(stack.MOD, ctx)

	// Stack should have one item
	assert.Equal(t, 1, ctx.Estack.Len())

	item, err := ctx.Estack.PopInt()
	if err != nil {
		t.Fail()
	}

	assert.Equal(t, int64(3), item.Value().Int64())
}

func TestNzOp(t *testing.T) {

	v := VM{}

	a, err := stack.NewInt(big.NewInt(20))
	if err != nil {
		t.Fail()
	}

	ctx := stack.NewContext([]byte{})
	ctx.Estack.Push(a)

	v.executeOp(stack.NZ, ctx)

	// Stack should have one item
	assert.Equal(t, 1, ctx.Estack.Len())

	item, err := ctx.Estack.PopBoolean()
	if err != nil {
		t.Fail()
	}

	assert.Equal(t, true, item.Value())
}

func TestMulOp(t *testing.T) {

	v := VM{}

	a, err := stack.NewInt(big.NewInt(20))
	if err != nil {
		t.Fail()
	}
	b, err := stack.NewInt(big.NewInt(20))
	if err != nil {
		t.Fail()
	}

	ctx := stack.NewContext([]byte{})
	ctx.Estack.Push(a).Push(b)

	v.executeOp(stack.MUL, ctx)

	// Stack should have one item
	assert.Equal(t, 1, ctx.Estack.Len())

	item, err := ctx.Estack.PopInt()
	if err != nil {
		t.Fail()
	}

	assert.Equal(t, int64(400), item.Value().Int64())
}

func TestAbsOp(t *testing.T) {

	v := VM{}

	a, err := stack.NewInt(big.NewInt(-20))
	if err != nil {
		t.Fail()
	}

	ctx := stack.NewContext([]byte{})
	ctx.Estack.Push(a)

	v.executeOp(stack.ABS, ctx)

	// Stack should have one item
	assert.Equal(t, 1, ctx.Estack.Len())

	item, err := ctx.Estack.PopInt()
	if err != nil {
		t.Fail()
	}

	assert.Equal(t, int64(20), item.Value().Int64())
}

func TestNotOp(t *testing.T) {

	v := VM{}

	b := stack.NewBoolean(false)

	ctx := stack.NewContext([]byte{})
	ctx.Estack.Push(b)

	v.executeOp(stack.NOT, ctx)

	// Stack should have one item
	assert.Equal(t, 1, ctx.Estack.Len())

	item, err := ctx.Estack.PopBoolean()
	if err != nil {
		t.Fail()
	}

	assert.Equal(t, true, item.Value())
}

func TestSignOp(t *testing.T) {

	v := VM{}

	a, err := stack.NewInt(big.NewInt(-20))
	if err != nil {
		t.Fail()
	}

	ctx := stack.NewContext([]byte{})
	ctx.Estack.Push(a)

	v.executeOp(stack.SIGN, ctx)

	// Stack should have one item
	assert.Equal(t, 1, ctx.Estack.Len())

	item, err := ctx.Estack.PopInt()
	if err != nil {
		t.Fail()
	}

	assert.Equal(t, int64(-1), item.Value().Int64())
}

func TestNegateOp(t *testing.T) {

	v := VM{}

	a, err := stack.NewInt(big.NewInt(-20))
	if err != nil {
		t.Fail()
	}

	ctx := stack.NewContext([]byte{})
	ctx.Estack.Push(a)

	v.executeOp(stack.NEGATE, ctx)

	// Stack should have one item
	assert.Equal(t, 1, ctx.Estack.Len())

	item, err := ctx.Estack.PopInt()
	if err != nil {
		t.Fail()
	}

	assert.Equal(t, int64(20), item.Value().Int64())
}

<<<<<<< HEAD
func TestBoolAndOp(t *testing.T) {

	v := VM{}

	a := stack.NewBoolean(true)
	b := stack.NewBoolean(true)
=======
func TestShlOp(t *testing.T) {

	v := VM{}

	a, err := stack.NewInt(big.NewInt(2))
	if err != nil {
		t.Fail()
	}
	b, err := stack.NewInt(big.NewInt(3))
	if err != nil {
		t.Fail()
	}
>>>>>>> 955bb373

	ctx := stack.NewContext([]byte{})
	ctx.Estack.Push(a).Push(b)

<<<<<<< HEAD
	v.executeOp(stack.BOOLAND, ctx)
=======
	// b is the first item pop.
	// a is the second item pop.
	// we perform a.Lsh(b) and place
	// the result on top of the evaluation
	// stack
	v.executeOp(stack.SHL, ctx)
>>>>>>> 955bb373

	// Stack should have one item
	assert.Equal(t, 1, ctx.Estack.Len())

<<<<<<< HEAD
	item, err := ctx.Estack.PopBoolean()
=======
	item, err := ctx.Estack.PopInt()
>>>>>>> 955bb373
	if err != nil {
		t.Fail()
	}

<<<<<<< HEAD
	assert.Equal(t, true, item.Value())
}

func TestBoolOrOp(t *testing.T) {

	v := VM{}

	a := stack.NewBoolean(false)
	b := stack.NewBoolean(true)
=======
	assert.Equal(t, int64(16), item.Value().Int64())
}

func TestShrOp(t *testing.T) {

	v := VM{}

	a, err := stack.NewInt(big.NewInt(10))
	if err != nil {
		t.Fail()
	}
	b, err := stack.NewInt(big.NewInt(2))
	if err != nil {
		t.Fail()
	}
>>>>>>> 955bb373

	ctx := stack.NewContext([]byte{})
	ctx.Estack.Push(a).Push(b)

<<<<<<< HEAD
	v.executeOp(stack.BOOLOR, ctx)
=======
	// b is the first item pop.
	// a is the second item pop.
	// we perform a.Rsh(b) and place
	// the result on top of the evaluation
	// stack
	v.executeOp(stack.SHR, ctx)
>>>>>>> 955bb373

	// Stack should have one item
	assert.Equal(t, 1, ctx.Estack.Len())

<<<<<<< HEAD
	item, err := ctx.Estack.PopBoolean()
=======
	item, err := ctx.Estack.PopInt()
>>>>>>> 955bb373
	if err != nil {
		t.Fail()
	}

<<<<<<< HEAD
	assert.Equal(t, true, item.Value())
=======
	assert.Equal(t, int64(2), item.Value().Int64())
>>>>>>> 955bb373
}<|MERGE_RESOLUTION|>--- conflicted
+++ resolved
@@ -327,14 +327,6 @@
 	assert.Equal(t, int64(20), item.Value().Int64())
 }
 
-<<<<<<< HEAD
-func TestBoolAndOp(t *testing.T) {
-
-	v := VM{}
-
-	a := stack.NewBoolean(true)
-	b := stack.NewBoolean(true)
-=======
 func TestShlOp(t *testing.T) {
 
 	v := VM{}
@@ -347,45 +339,25 @@
 	if err != nil {
 		t.Fail()
 	}
->>>>>>> 955bb373
-
-	ctx := stack.NewContext([]byte{})
-	ctx.Estack.Push(a).Push(b)
-
-<<<<<<< HEAD
-	v.executeOp(stack.BOOLAND, ctx)
-=======
+
+	ctx := stack.NewContext([]byte{})
+	ctx.Estack.Push(a).Push(b)
+
 	// b is the first item pop.
 	// a is the second item pop.
 	// we perform a.Lsh(b) and place
 	// the result on top of the evaluation
 	// stack
 	v.executeOp(stack.SHL, ctx)
->>>>>>> 955bb373
-
-	// Stack should have one item
-	assert.Equal(t, 1, ctx.Estack.Len())
-
-<<<<<<< HEAD
-	item, err := ctx.Estack.PopBoolean()
-=======
-	item, err := ctx.Estack.PopInt()
->>>>>>> 955bb373
-	if err != nil {
-		t.Fail()
-	}
-
-<<<<<<< HEAD
-	assert.Equal(t, true, item.Value())
-}
-
-func TestBoolOrOp(t *testing.T) {
-
-	v := VM{}
-
-	a := stack.NewBoolean(false)
-	b := stack.NewBoolean(true)
-=======
+
+	// Stack should have one item
+	assert.Equal(t, 1, ctx.Estack.Len())
+
+	item, err := ctx.Estack.PopInt()
+	if err != nil {
+		t.Fail()
+	}
+
 	assert.Equal(t, int64(16), item.Value().Int64())
 }
 
@@ -401,37 +373,70 @@
 	if err != nil {
 		t.Fail()
 	}
->>>>>>> 955bb373
-
-	ctx := stack.NewContext([]byte{})
-	ctx.Estack.Push(a).Push(b)
-
-<<<<<<< HEAD
-	v.executeOp(stack.BOOLOR, ctx)
-=======
+
+	ctx := stack.NewContext([]byte{})
+	ctx.Estack.Push(a).Push(b)
+
 	// b is the first item pop.
 	// a is the second item pop.
 	// we perform a.Rsh(b) and place
 	// the result on top of the evaluation
 	// stack
 	v.executeOp(stack.SHR, ctx)
->>>>>>> 955bb373
-
-	// Stack should have one item
-	assert.Equal(t, 1, ctx.Estack.Len())
-
-<<<<<<< HEAD
-	item, err := ctx.Estack.PopBoolean()
-=======
-	item, err := ctx.Estack.PopInt()
->>>>>>> 955bb373
-	if err != nil {
-		t.Fail()
-	}
-
-<<<<<<< HEAD
-	assert.Equal(t, true, item.Value())
-=======
+
+	// Stack should have one item
+	assert.Equal(t, 1, ctx.Estack.Len())
+
+	item, err := ctx.Estack.PopInt()
+	if err != nil {
+		t.Fail()
+	}
+
 	assert.Equal(t, int64(2), item.Value().Int64())
->>>>>>> 955bb373
+}
+
+func TestBoolAndOp(t *testing.T) {
+
+ 	v := VM{}
+
+ 	a := stack.NewBoolean(true)
+	b := stack.NewBoolean(true)
+
+ 	ctx := stack.NewContext([]byte{})
+	ctx.Estack.Push(a).Push(b)
+
+ 	v.executeOp(stack.BOOLAND, ctx)
+
+ 	// Stack should have one item
+	assert.Equal(t, 1, ctx.Estack.Len())
+
+ 	item, err := ctx.Estack.PopBoolean()
+	if err != nil {
+		t.Fail()
+	}
+
+ 	assert.Equal(t, true, item.Value())
+}
+
+ func TestBoolOrOp(t *testing.T) {
+
+ 	v := VM{}
+
+ 	a := stack.NewBoolean(false)
+	b := stack.NewBoolean(true)
+
+ 	ctx := stack.NewContext([]byte{})
+	ctx.Estack.Push(a).Push(b)
+
+ 	v.executeOp(stack.BOOLOR, ctx)
+
+ 	// Stack should have one item
+	assert.Equal(t, 1, ctx.Estack.Len())
+
+ 	item, err := ctx.Estack.PopBoolean()
+	if err != nil {
+		t.Fail()
+	}
+
+ 	assert.Equal(t, true, item.Value())
 }