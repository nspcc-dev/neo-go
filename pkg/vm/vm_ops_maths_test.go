package vm

import (
	"math/big"
	"testing"

	"github.com/CityOfZion/neo-go/pkg/vm/stack"
	"github.com/stretchr/testify/assert"
)

func TestIncOp(t *testing.T) {

	v := VM{}

	a, err := stack.NewInt(big.NewInt(20))
	if err != nil {
		t.Fail()
	}

	ctx := stack.NewContext([]byte{})
	ctx.Estack.Push(a)

	v.executeOp(stack.INC, ctx)

	// Stack should have one item
	assert.Equal(t, 1, ctx.Estack.Len())

	item, err := ctx.Estack.PopInt()
	if err != nil {
		t.Fail()
	}

	assert.Equal(t, int64(21), item.Value().Int64())
}

func TestDecOp(t *testing.T) {

	v := VM{}

	a, err := stack.NewInt(big.NewInt(20))
	if err != nil {
		t.Fail()
	}

	ctx := stack.NewContext([]byte{})
	ctx.Estack.Push(a)

	v.executeOp(stack.DEC, ctx)

	// Stack should have one item
	assert.Equal(t, 1, ctx.Estack.Len())

	item, err := ctx.Estack.PopInt()
	if err != nil {
		t.Fail()
	}

	assert.Equal(t, int64(19), item.Value().Int64())
}

func TestAddOp(t *testing.T) {

	v := VM{}

	a, err := stack.NewInt(big.NewInt(20))
	if err != nil {
		t.Fail()
	}
	b, err := stack.NewInt(big.NewInt(23))
	if err != nil {
		t.Fail()
	}

	ctx := stack.NewContext([]byte{})
	ctx.Estack.Push(a).Push(b)

	v.executeOp(stack.ADD, ctx)

	// Stack should have one item
	assert.Equal(t, 1, ctx.Estack.Len())

	item, err := ctx.Estack.PopInt()
	if err != nil {
		t.Fail()
	}

	assert.Equal(t, int64(43), item.Value().Int64())

}

func TestSubOp(t *testing.T) {

	v := VM{}

	a, err := stack.NewInt(big.NewInt(30))
	if err != nil {
		t.Fail()
	}
	b, err := stack.NewInt(big.NewInt(40))
	if err != nil {
		t.Fail()
	}

	ctx := stack.NewContext([]byte{})
	ctx.Estack.Push(a).Push(b)

	v.executeOp(stack.SUB, ctx)

	// Stack should have one item
	assert.Equal(t, 1, ctx.Estack.Len())

	item, err := ctx.Estack.PopInt()
	if err != nil {
		t.Fail()
	}

	assert.Equal(t, int64(-10), item.Value().Int64())

}

<<<<<<< HEAD
func TestAbsOp(t *testing.T) {
=======
func TestSignOp(t *testing.T) {
>>>>>>> 14e0ab48

	v := VM{}

	a, err := stack.NewInt(big.NewInt(-20))
	if err != nil {
		t.Fail()
	}

	ctx := stack.NewContext([]byte{})
	ctx.Estack.Push(a)

<<<<<<< HEAD
	v.executeOp(stack.ABS, ctx)
=======
	v.executeOp(stack.SIGN, ctx)
>>>>>>> 14e0ab48

	// Stack should have one item
	assert.Equal(t, 1, ctx.Estack.Len())

	item, err := ctx.Estack.PopInt()
	if err != nil {
		t.Fail()
	}

<<<<<<< HEAD
	assert.Equal(t, int64(20), item.Value().Int64())
}

func TestNotOp(t *testing.T) {

	v := VM{}

	b := stack.NewBoolean(false)

	ctx := stack.NewContext([]byte{})
	ctx.Estack.Push(b)

	v.executeOp(stack.NOT, ctx)
=======
	assert.Equal(t, int64(-1), item.Value().Int64())
}

func TestNegateOp(t *testing.T) {

	v := VM{}

	a, err := stack.NewInt(big.NewInt(-20))
	if err != nil {
		t.Fail()
	}

	ctx := stack.NewContext([]byte{})
	ctx.Estack.Push(a)

	v.executeOp(stack.NEGATE, ctx)
>>>>>>> 14e0ab48

	// Stack should have one item
	assert.Equal(t, 1, ctx.Estack.Len())

<<<<<<< HEAD
	item, err := ctx.Estack.PopBoolean()
=======
	item, err := ctx.Estack.PopInt()
>>>>>>> 14e0ab48
	if err != nil {
		t.Fail()
	}

<<<<<<< HEAD
	assert.Equal(t, true, item.Value())
=======
	assert.Equal(t, int64(20), item.Value().Int64())
>>>>>>> 14e0ab48
}<|MERGE_RESOLUTION|>--- conflicted
+++ resolved
@@ -118,11 +118,54 @@
 
 }
 
-<<<<<<< HEAD
 func TestAbsOp(t *testing.T) {
-=======
+
+	v := VM{}
+
+	a, err := stack.NewInt(big.NewInt(-20))
+	if err != nil {
+		t.Fail()
+	}
+
+	ctx := stack.NewContext([]byte{})
+	ctx.Estack.Push(a)
+
+	v.executeOp(stack.ABS, ctx)
+
+	// Stack should have one item
+	assert.Equal(t, 1, ctx.Estack.Len())
+
+	item, err := ctx.Estack.PopInt()
+	if err != nil {
+		t.Fail()
+	}
+
+	assert.Equal(t, int64(20), item.Value().Int64())
+}
+
+func TestNotOp(t *testing.T) {
+
+	v := VM{}
+
+	b := stack.NewBoolean(false)
+
+	ctx := stack.NewContext([]byte{})
+	ctx.Estack.Push(b)
+
+	v.executeOp(stack.NOT, ctx)
+
+	// Stack should have one item
+	assert.Equal(t, 1, ctx.Estack.Len())
+
+	item, err := ctx.Estack.PopBoolean()
+	if err != nil {
+		t.Fail()
+	}
+
+	assert.Equal(t, true, item.Value())
+}
+
 func TestSignOp(t *testing.T) {
->>>>>>> 14e0ab48
 
 	v := VM{}
 
@@ -134,68 +177,40 @@
 	ctx := stack.NewContext([]byte{})
 	ctx.Estack.Push(a)
 
-<<<<<<< HEAD
-	v.executeOp(stack.ABS, ctx)
-=======
 	v.executeOp(stack.SIGN, ctx)
->>>>>>> 14e0ab48
-
-	// Stack should have one item
-	assert.Equal(t, 1, ctx.Estack.Len())
-
-	item, err := ctx.Estack.PopInt()
-	if err != nil {
-		t.Fail()
-	}
-
-<<<<<<< HEAD
+
+	// Stack should have one item
+	assert.Equal(t, 1, ctx.Estack.Len())
+
+	item, err := ctx.Estack.PopInt()
+	if err != nil {
+		t.Fail()
+	}
+
+	assert.Equal(t, int64(-1), item.Value().Int64())
+}
+
+func TestNegateOp(t *testing.T) {
+
+	v := VM{}
+
+	a, err := stack.NewInt(big.NewInt(-20))
+	if err != nil {
+		t.Fail()
+	}
+
+	ctx := stack.NewContext([]byte{})
+	ctx.Estack.Push(a)
+
+	v.executeOp(stack.NEGATE, ctx)
+
+	// Stack should have one item
+	assert.Equal(t, 1, ctx.Estack.Len())
+
+	item, err := ctx.Estack.PopInt()
+	if err != nil {
+		t.Fail()
+	}
+
 	assert.Equal(t, int64(20), item.Value().Int64())
-}
-
-func TestNotOp(t *testing.T) {
-
-	v := VM{}
-
-	b := stack.NewBoolean(false)
-
-	ctx := stack.NewContext([]byte{})
-	ctx.Estack.Push(b)
-
-	v.executeOp(stack.NOT, ctx)
-=======
-	assert.Equal(t, int64(-1), item.Value().Int64())
-}
-
-func TestNegateOp(t *testing.T) {
-
-	v := VM{}
-
-	a, err := stack.NewInt(big.NewInt(-20))
-	if err != nil {
-		t.Fail()
-	}
-
-	ctx := stack.NewContext([]byte{})
-	ctx.Estack.Push(a)
-
-	v.executeOp(stack.NEGATE, ctx)
->>>>>>> 14e0ab48
-
-	// Stack should have one item
-	assert.Equal(t, 1, ctx.Estack.Len())
-
-<<<<<<< HEAD
-	item, err := ctx.Estack.PopBoolean()
-=======
-	item, err := ctx.Estack.PopInt()
->>>>>>> 14e0ab48
-	if err != nil {
-		t.Fail()
-	}
-
-<<<<<<< HEAD
-	assert.Equal(t, true, item.Value())
-=======
-	assert.Equal(t, int64(20), item.Value().Int64())
->>>>>>> 14e0ab48
 }