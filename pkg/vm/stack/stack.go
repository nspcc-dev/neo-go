--- conflicted
+++ resolved
@@ -127,22 +127,6 @@
 	return nil
 }
 
-<<<<<<< HEAD
-// Remove removes the n-item from the stack
-// starting from the top of the stack. In other words
-// the n-item to remove is located at the index "len(stack)-n-1"
-func (ras *RandomAccess) Remove(n uint16) (Item, error) {
-	if int(n) >= len(ras.vals) {
-		return nil, errors.New("index out of range")
-	}
-
-	index := uint16(len(ras.vals)) - n - 1
-	item := ras.vals[index]
-
-	ras.vals = append(ras.vals[:index], ras.vals[index+1:]...)
-
-	return item, nil
-=======
 // Set sets the n-item from the stack
 // starting from the top of the stack with the new item.
 // the n-item to replace is located at the position "len(stack)-index-1".
@@ -156,7 +140,6 @@
 	ras.vals[n] = item
 
 	return nil
->>>>>>> f2f9a37d
 }
 
 // Convenience Functions
