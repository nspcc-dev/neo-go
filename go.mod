--- conflicted
+++ resolved
@@ -24,11 +24,7 @@
 	github.com/twmb/murmur3 v1.1.5
 	github.com/urfave/cli v1.22.5
 	go.etcd.io/bbolt v1.3.7
-<<<<<<< HEAD
-	go.uber.org/atomic v1.9.0
-=======
 	go.uber.org/atomic v1.10.0
->>>>>>> eeab9c1b
 	go.uber.org/zap v1.24.0
 	golang.org/x/crypto v0.4.0
 	golang.org/x/term v0.5.0
